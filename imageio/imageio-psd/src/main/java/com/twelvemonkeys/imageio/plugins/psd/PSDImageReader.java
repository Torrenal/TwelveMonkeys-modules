/*
 * Copyright (c) 2014, Harald Kuhr
 * All rights reserved.
 *
 * Redistribution and use in source and binary forms, with or without
 * modification, are permitted provided that the following conditions are met:
 *     * Redistributions of source code must retain the above copyright
 *       notice, this list of conditions and the following disclaimer.
 *     * Redistributions in binary form must reproduce the above copyright
 *       notice, this list of conditions and the following disclaimer in the
 *       documentation and/or other materials provided with the distribution.
 *     * Neither the name "TwelveMonkeys" nor the
 *       names of its contributors may be used to endorse or promote products
 *       derived from this software without specific prior written permission.
 *
 * THIS SOFTWARE IS PROVIDED BY THE COPYRIGHT HOLDERS AND CONTRIBUTORS
 * "AS IS" AND ANY EXPRESS OR IMPLIED WARRANTIES, INCLUDING, BUT NOT
 * LIMITED TO, THE IMPLIED WARRANTIES OF MERCHANTABILITY AND FITNESS FOR
 * A PARTICULAR PURPOSE ARE DISCLAIMED. IN NO EVENT SHALL THE COPYRIGHT OWNER OR
 * CONTRIBUTORS BE LIABLE FOR ANY DIRECT, INDIRECT, INCIDENTAL, SPECIAL,
 * EXEMPLARY, OR CONSEQUENTIAL DAMAGES (INCLUDING, BUT NOT LIMITED TO,
 * PROCUREMENT OF SUBSTITUTE GOODS OR SERVICES; LOSS OF USE, DATA, OR
 * PROFITS; OR BUSINESS INTERRUPTION) HOWEVER CAUSED AND ON ANY THEORY OF
 * LIABILITY, WHETHER IN CONTRACT, STRICT LIABILITY, OR TORT (INCLUDING
 * NEGLIGENCE OR OTHERWISE) ARISING IN ANY WAY OUT OF THE USE OF THIS
 * SOFTWARE, EVEN IF ADVISED OF THE POSSIBILITY OF SUCH DAMAGE.
 */

package com.twelvemonkeys.imageio.plugins.psd;

import com.twelvemonkeys.image.ImageUtil;
import com.twelvemonkeys.imageio.ImageReaderBase;
import com.twelvemonkeys.imageio.color.ColorSpaces;
import com.twelvemonkeys.imageio.util.ImageTypeSpecifiers;

import javax.imageio.IIOException;
import javax.imageio.ImageIO;
import javax.imageio.ImageReadParam;
import javax.imageio.ImageTypeSpecifier;
import javax.imageio.metadata.IIOMetadata;
import javax.imageio.spi.ImageReaderSpi;
import javax.imageio.stream.ImageInputStream;
import java.awt.*;
import java.awt.color.ColorSpace;
import java.awt.color.ICC_ColorSpace;
import java.awt.color.ICC_Profile;
import java.awt.image.*;
import java.io.DataInputStream;
import java.io.File;
import java.io.IOException;
import java.util.*;
import java.util.List;

/**
 * ImageReader for Adobe Photoshop Document (PSD) format.
 *
 * @author <a href="mailto:harald.kuhr@gmail.com">Harald Kuhr</a>
 * @author last modified by $Author: haraldk$
 * @version $Id: PSDImageReader.java,v 1.0 Apr 29, 2008 4:45:52 PM haraldk Exp$
 * @see <a href="http://www.adobe.com/devnet-apps/photoshop/fileformatashtml/">Adobe Photoshop File Formats Specification<a>
 * @see <a href="http://www.fileformat.info/format/psd/egff.htm">Adobe Photoshop File Format Summary<a>
 */
// TODO: Implement ImageIO meta data interface
// TODO: Figure out of we should assume Adobe RGB (1998) color model, if no embedded profile?
// TODO: Support for PSDVersionInfo hasRealMergedData=false (no real composite data, layers will be in index 0)
// TODO: Consider Romain Guy's Java 2D implementation of PS filters for the blending modes in layers
// http://www.curious-creature.org/2006/09/20/new-blendings-modes-for-java2d/
// See http://www.codeproject.com/KB/graphics/PSDParser.aspx
// See http://www.adobeforums.com/webx?14@@.3bc381dc/0  
// Done: Allow reading the extra alpha channels (index after composite data)
public final class PSDImageReader extends ImageReaderBase {

    final static boolean DEBUG = "true".equalsIgnoreCase(System.getProperty("com.twelvemonkeys.imageio.plugins.psd.debug"));

    private PSDHeader header;
    private ICC_ColorSpace colorSpace;
    private PSDMetadata metadata;

    PSDImageReader(final ImageReaderSpi originatingProvider) {
        super(originatingProvider);
    }

    protected void resetMembers() {
        header = null;
        metadata = null;
        colorSpace = null;
    }

    public int getWidth(final int imageIndex) throws IOException {
        checkBounds(imageIndex);
        readHeader();

        if (imageIndex > 0) {
            return getLayerWidth(imageIndex - 1);
        }

        return header.width;
    }

    public int getHeight(final int imageIndex) throws IOException {
        checkBounds(imageIndex);
        readHeader();

        if (imageIndex > 0) {
            return getLayerHeight(imageIndex - 1);
        }

        return header.height;
    }

    private int getLayerWidth(int layerIndex) throws IOException {
        readLayerAndMaskInfo(true);

        PSDLayerInfo layerInfo = metadata.layerInfo.get(layerIndex);

        return layerInfo.right - layerInfo.left;
    }

    private int getLayerHeight(int layerIndex) throws IOException {
        readLayerAndMaskInfo(true);

        PSDLayerInfo layerInfo = metadata.layerInfo.get(layerIndex);

        return layerInfo.bottom - layerInfo.top;
    }

    @Override
    public ImageTypeSpecifier getRawImageType(final int imageIndex) throws IOException {
        return getRawImageTypeInternal(imageIndex);
    }

    private ImageTypeSpecifier getRawImageTypeInternal(final int imageIndex) throws IOException {
        checkBounds(imageIndex);

        // Image index above 0, means a layer
        if (imageIndex > 0) {
            readLayerAndMaskInfo(true);

            return getRawImageTypeForLayer(imageIndex - 1);
        }

        // Otherwise, get the type specifier for the composite layer
        return getRawImageTypeForCompositeLayer();
    }

    private ImageTypeSpecifier getRawImageTypeForCompositeLayer() throws IOException {
        ColorSpace cs;

        switch (header.mode) {
            case PSD.COLOR_MODE_BITMAP:
                if (header.channels == 1 && header.bits == 1) {
                    return ImageTypeSpecifiers.createFromBufferedImageType(BufferedImage.TYPE_BYTE_BINARY);
                }

                throw new IIOException(String.format("Unsupported channel count/bit depth for Monochrome PSD: %d channels/%d bits", header.channels, header.bits));

            case PSD.COLOR_MODE_INDEXED:
                if (header.channels == 1 && header.bits == 8) {
                    return ImageTypeSpecifiers.createFromIndexColorModel(metadata.colorData.getIndexColorModel());
                }

                throw new IIOException(String.format("Unsupported channel count/bit depth for Indexed Color PSD: %d channels/%d bits", header.channels, header.bits));

            case PSD.COLOR_MODE_DUOTONE:
                // NOTE: Duotone (whatever that is) should be treated as gray scale
                // Fall-through
            case PSD.COLOR_MODE_GRAYSCALE:
                cs = getEmbeddedColorSpace();
                if (cs == null) {
                    cs = ColorSpace.getInstance(ColorSpace.CS_GRAY);
                }

                if (header.channels == 1 && header.bits == 8) {
<<<<<<< HEAD
                    return ImageTypeSpecifiers.createBanded(cs, new int[] {0}, new int[] {0}, DataBuffer.TYPE_BYTE, false, false);
=======
                    return ImageTypeSpecifiers.createBanded(cs, new int[] {0}, new int[] {0}, DataBuffer.TYPE_BYTE, true, false);
>>>>>>> ff038905
                }
                else if (header.channels == 2 && header.bits == 8) {
                    return ImageTypeSpecifiers.createBanded(cs, new int[] {0, 1}, new int[] {0, 0}, DataBuffer.TYPE_BYTE, true, false);
                }
                else if (header.channels == 1 && header.bits == 16) {
<<<<<<< HEAD
                    return ImageTypeSpecifiers.createBanded(cs, new int[] {0}, new int[] {0}, DataBuffer.TYPE_USHORT, false, false);
=======
                    return ImageTypeSpecifiers.createBanded(cs, new int[] {0}, new int[] {0}, DataBuffer.TYPE_USHORT, true, false);
>>>>>>> ff038905
                }
                else if (header.channels == 2 && header.bits == 16) {
                    return ImageTypeSpecifiers.createBanded(cs, new int[] {0, 1}, new int[] {0, 0}, DataBuffer.TYPE_USHORT, true, false);
                }
                else if (header.channels == 1 && header.bits == 32) {
                    return ImageTypeSpecifiers.createBanded(cs, new int[] {0}, new int[] {0}, DataBuffer.TYPE_INT, false, false);
                }
                else if (header.channels == 2 && header.bits == 32) {
                    return ImageTypeSpecifiers.createBanded(cs, new int[] {0, 1}, new int[] {0, 0}, DataBuffer.TYPE_INT, true, false);
                }

                throw new IIOException(String.format("Unsupported channel count/bit depth for Gray Scale PSD: %d channels/%d bits", header.channels, header.bits));

            case PSD.COLOR_MODE_RGB:
                cs = getEmbeddedColorSpace();
                if (cs == null) {
                    cs = ColorSpace.getInstance(ColorSpace.CS_sRGB);
                }

                if (header.channels == 3 && header.bits == 8) {
                    return ImageTypeSpecifiers.createBanded(cs, new int[] {0, 1, 2}, new int[] {0, 0, 0}, DataBuffer.TYPE_BYTE, false, false);
                }
                else if (header.channels >= 4 && header.bits == 8) {
                    return ImageTypeSpecifiers.createBanded(cs, new int[] {0, 1, 2, 3}, new int[] {0, 0, 0, 0}, DataBuffer.TYPE_BYTE, true, false);
                }
                else if (header.channels == 3 && header.bits == 16) {
                    return ImageTypeSpecifiers.createBanded(cs, new int[] {0, 1, 2}, new int[] {0, 0, 0}, DataBuffer.TYPE_USHORT, false, false);
                }
                else if (header.channels >= 4 && header.bits == 16) {
                    return ImageTypeSpecifiers.createBanded(cs, new int[] {0, 1, 2, 3}, new int[] {0, 0, 0, 0}, DataBuffer.TYPE_USHORT, true, false);
                }
                else if (header.channels == 3 && header.bits == 32) {
                    return ImageTypeSpecifiers.createBanded(cs, new int[] {0, 1, 2}, new int[] {0, 0, 0}, DataBuffer.TYPE_INT, false, false);
                }
                else if (header.channels >= 4 && header.bits == 32) {
                    return ImageTypeSpecifiers.createBanded(cs, new int[] {0, 1, 2, 3}, new int[] {0, 0, 0, 0}, DataBuffer.TYPE_INT, true, false);
                }

                throw new IIOException(String.format("Unsupported channel count/bit depth for RGB PSD: %d channels/%d bits", header.channels, header.bits));

            case PSD.COLOR_MODE_CMYK:
                cs = getEmbeddedColorSpace();
                if (cs == null) {
                    cs = ColorSpaces.getColorSpace(ColorSpaces.CS_GENERIC_CMYK);
                }

                if (header.channels == 4 && header.bits == 8) {
                    return ImageTypeSpecifiers.createBanded(cs, new int[] {0, 1, 2, 3}, new int[] {0, 0, 0, 0}, DataBuffer.TYPE_BYTE, false, false);
                }
                else if (header.channels == 5 && header.bits == 8) {
                    return ImageTypeSpecifiers.createBanded(cs, new int[] {0, 1, 2, 3, 4}, new int[] {0, 0, 0, 0, 0}, DataBuffer.TYPE_BYTE, true, false);
                }
                else if (header.channels == 4 && header.bits == 16) {
                    return ImageTypeSpecifiers.createBanded(cs, new int[] {0, 1, 2, 3}, new int[] {0, 0, 0, 0}, DataBuffer.TYPE_USHORT, false, false);
                }
                else if (header.channels == 5 && header.bits == 16) {
                    return ImageTypeSpecifiers.createBanded(cs, new int[] {0, 1, 2, 3, 4}, new int[] {0, 0, 0, 0, 0}, DataBuffer.TYPE_USHORT, true, false);
                }
                else if (header.channels == 4 && header.bits == 32) {
                    return ImageTypeSpecifiers.createBanded(cs, new int[] {0, 1, 2, 3}, new int[] {0, 0, 0, 0}, DataBuffer.TYPE_INT, false, false);
                }
                else if (header.channels == 5 && header.bits == 32) {
                    return ImageTypeSpecifiers.createBanded(cs, new int[] {0, 1, 2, 3, 4}, new int[] {0, 0, 0, 0, 0}, DataBuffer.TYPE_INT, true, false);
                }

                throw new IIOException(String.format("Unsupported channel count/bit depth for CMYK PSD: %d channels/%d bits", header.channels, header.bits));

            case PSD.COLOR_MODE_MULTICHANNEL:
                // TODO: Implement
            case PSD.COLOR_MODE_LAB:
                // TODO: Implement
                // TODO: If there's a color profile embedded, it should be easy, otherwise we're out of luck...
                // TODO: See the LAB color handling in TIFF
            default:
                throw new IIOException(String.format("Unsupported PSD MODE: %s (%d channels/%d bits)", header.mode, header.channels, header.bits));
        }
    }

    public Iterator<ImageTypeSpecifier> getImageTypes(final int imageIndex) throws IOException {
        // TODO: Check out the custom ImageTypeIterator and ImageTypeProducer used in the Sun provided JPEGImageReader
        // Could use similar concept to create lazily-created ImageTypeSpecifiers (util candidate, based on FilterIterator?)

        // Get the raw type. Will fail for unsupported types
        ImageTypeSpecifier rawType = getRawImageTypeInternal(imageIndex);

        ColorSpace cs = rawType.getColorModel().getColorSpace();
        List<ImageTypeSpecifier> types = new ArrayList<>();

        switch (header.mode) {
            case PSD.COLOR_MODE_RGB:
                // Prefer interleaved versions as they are much faster to display
                if (rawType.getNumBands() == 3 && rawType.getBitsPerBand(0) == 8) {
                    // TODO: Integer raster
                    // types.add(ImageTypeSpecifier.createFromBufferedImageType(BufferedImage.INT_RGB));
                    types.add(ImageTypeSpecifiers.createFromBufferedImageType(BufferedImage.TYPE_3BYTE_BGR));

                    if (!cs.isCS_sRGB()) {
                        // Basically BufferedImage.TYPE_3BYTE_BGR, with corrected ColorSpace. Possibly slow.
                        types.add(ImageTypeSpecifiers.createInterleaved(cs, new int[] {2, 1, 0}, DataBuffer.TYPE_BYTE, false, false));
                    }
                }
                else if (rawType.getNumBands() >= 4 && rawType.getBitsPerBand(0) == 8) {
                    // TODO: Integer raster
                    // types.add(ImageTypeSpecifier.createFromBufferedImageType(BufferedImage.INT_ARGB));
                    types.add(ImageTypeSpecifiers.createFromBufferedImageType(BufferedImage.TYPE_4BYTE_ABGR));
//
                    if (!cs.isCS_sRGB()) {
                        // Basically BufferedImage.TYPE_4BYTE_ABGR, with corrected ColorSpace. Possibly slow.
                        types.add(ImageTypeSpecifiers.createInterleaved(cs, new int[] {3, 2, 1, 0}, DataBuffer.TYPE_BYTE, true, false));
                    }
                }
                else if (rawType.getNumBands() == 3 && rawType.getBitsPerBand(0) == 16) {
                    types.add(ImageTypeSpecifiers.createInterleaved(cs, new int[] {2, 1, 0}, DataBuffer.TYPE_USHORT, false, false));
                }
                else if (rawType.getNumBands() >= 4 && rawType.getBitsPerBand(0) == 16) {
                    types.add(ImageTypeSpecifiers.createInterleaved(cs, new int[] {3, 2, 1, 0}, DataBuffer.TYPE_USHORT, true, false));
                }
                break;
            case PSD.COLOR_MODE_CMYK:
                // Prefer interleaved versions as they are much faster to display
                // TODO: We should convert these to their RGB equivalents while reading for the common-case,
                // as Java2D is extremely slow displaying custom images.
                // Converting to RGB is also correct behaviour, according to the docs.
                // Doing this, will require rewriting the image reading, as the raw image data is channelled, not interleaved :-/
                if (rawType.getNumBands() == 4 && rawType.getBitsPerBand(0) == 8) {
                    types.add(ImageTypeSpecifiers.createInterleaved(cs, new int[] {3, 2, 1, 0}, DataBuffer.TYPE_BYTE, false, false));
                }
                else if (rawType.getNumBands() == 5 && rawType.getBitsPerBand(0) == 8) {
                    types.add(ImageTypeSpecifiers.createInterleaved(cs, new int[] {4, 3, 2, 1, 0}, DataBuffer.TYPE_BYTE, true, false));
                }
                else if (rawType.getNumBands() == 4 && rawType.getBitsPerBand(0) == 16) {
                    types.add(ImageTypeSpecifiers.createInterleaved(cs, new int[] {3, 2, 1, 0}, DataBuffer.TYPE_USHORT, false, false));
                }
                else if (rawType.getNumBands() == 5 && rawType.getBitsPerBand(0) == 16) {
                    types.add(ImageTypeSpecifiers.createInterleaved(cs, new int[] {4, 3, 2, 1, 0}, DataBuffer.TYPE_USHORT, true, false));
                }
                break;
            default:
                // Just stick to the raw type
        }

        // Finally add the raw type
        types.add(rawType);

        return types.iterator();
    }

    private ColorSpace getEmbeddedColorSpace() throws IOException {
        readImageResources(true);

        if (colorSpace == null) {
            ICC_Profile profile = null;
            for (PSDImageResource resource : metadata.imageResources) {
                if (resource instanceof ICCProfile) {
                    profile = ((ICCProfile) resource).getProfile();
                    break;
                }
            }

            colorSpace = profile == null ? null : ColorSpaces.createColorSpace(profile);
        }

        return colorSpace;
    }

    public BufferedImage read(final int imageIndex, final ImageReadParam param) throws IOException {
        checkBounds(imageIndex);

        // TODO: What about the extra alpha channels possibly present? Read as gray scale as extra images?

        // Layer hacks... For now, any index above 0 is considered to be a layer...
        // TODO: Support layer in index 0, if "has real merged data" flag is false?
        // TODO: Param support in layer code (more duping/cleanup..)
        if (imageIndex > 0) {
            return readLayerData(imageIndex - 1, param);
        }

        BufferedImage image = getDestination(param, getImageTypes(imageIndex), header.width, header.height);
        ImageTypeSpecifier rawType = getRawImageType(imageIndex);
        checkReadParamBandSettings(param, rawType.getNumBands(), image.getSampleModel().getNumBands());

        final Rectangle source = new Rectangle();
        final Rectangle dest = new Rectangle();
        computeRegions(param, header.width, header.height, image, source, dest);

        final int xSub;
        final int ySub;

        if (param == null) {
            xSub = ySub = 1;
        }
        else {
            xSub = param.getSourceXSubsampling();
            ySub = param.getSourceYSubsampling();
        }

        imageInput.seek(metadata.imageDataStart);
        int compression = imageInput.readShort();
        metadata.compression = compression;

        int[] byteCounts = null;
        switch (compression) {
            case PSD.COMPRESSION_NONE:
                break;
            case PSD.COMPRESSION_RLE:
                // NOTE: Byte counts will allow us to easily skip rows before AOI
                byteCounts = new int[header.channels * header.height];
                for (int i = 0; i < byteCounts.length; i++) {
                    byteCounts[i] = header.largeFormat ? imageInput.readInt() : imageInput.readUnsignedShort();
                }
                break;
            case PSD.COMPRESSION_ZIP:
            case PSD.COMPRESSION_ZIP_PREDICTION:
                // TODO: Could probably use the ZIPDecoder (DeflateDecoder) here.. Look at TIFF prediction reading
                throw new IIOException("PSD with ZIP compression not supported");
            default:
                throw new IIOException(
                        String.format(
                                "Unknown PSD compression: %d. Expected 0 (none), 1 (RLE), 2 (ZIP) or 3 (ZIP w/prediction).",
                                compression
                        )
                );
        }

        processImageStarted(imageIndex);

        // What we read here is the "composite layer" of the PSD file
        readImageData(image, rawType.getColorModel(), source, dest, xSub, ySub, byteCounts, compression);

        if (abortRequested()) {
            processReadAborted();
        }
        else {
            processImageComplete();
        }

        return image;
    }

    private long findLayerStartPos(int layerIndex) {
        long layersStart = metadata.layersStart;

        for (int i = 0; i < layerIndex; i++) {
            PSDLayerInfo layerInfo = metadata.layerInfo.get(i);

            for (PSDChannelInfo channelInfo : layerInfo.channelInfo) {
                layersStart += channelInfo.length;
            }
        }

        return layersStart;
    }

    private void readImageData(final BufferedImage destination,
                               final ColorModel pSourceCM, final Rectangle pSource, final Rectangle pDest,
                               final int pXSub, final int pYSub,
                               final int[] pByteCounts, final int pCompression) throws IOException {

        WritableRaster destRaster = destination.getRaster();
        ColorModel destCM = destination.getColorModel();

        int channels = pSourceCM.createCompatibleSampleModel(1, 1).getNumBands();
        ImageTypeSpecifier singleBandRowSpec = ImageTypeSpecifiers.createGrayscale(header.bits, pSourceCM.getTransferType());
        WritableRaster rowRaster = singleBandRowSpec.createBufferedImage(header.width, 1).getRaster();
        boolean banded = destRaster.getDataBuffer().getNumBanks() > 1;
        int interleavedBands = banded ? 1 : destRaster.getNumBands();

        for (int c = 0; c < channels; c++) {
            int bandOffset = banded ? 0 : interleavedBands - 1 - c;

            switch (header.bits) {
                case 1:
                    byte[] row1 = ((DataBufferByte) rowRaster.getDataBuffer()).getData();
                    read1bitChannel(c, header.channels, destRaster.getDataBuffer(), interleavedBands, bandOffset, pSourceCM, row1, pSource, pDest, pXSub, pYSub, header.width, header.height, pByteCounts, pCompression == PSD.COMPRESSION_RLE);
                    break;
                case 8:
                    byte[] row8 = ((DataBufferByte) rowRaster.getDataBuffer()).getData();
                    read8bitChannel(c, header.channels, destRaster.getDataBuffer(), interleavedBands, bandOffset, pSourceCM, row8, pSource, pDest, pXSub, pYSub, header.width, header.height, pByteCounts, c * header.height, pCompression == PSD.COMPRESSION_RLE);
                    break;
                case 16:
                    short[] row16 = ((DataBufferUShort) rowRaster.getDataBuffer()).getData();
                    read16bitChannel(c, header.channels, destRaster.getDataBuffer(), interleavedBands, bandOffset, pSourceCM, row16, pSource, pDest, pXSub, pYSub, header.width, header.height, pByteCounts, c * header.height, pCompression == PSD.COMPRESSION_RLE);
                    break;
                case 32:
                    int[] row32 = ((DataBufferInt) rowRaster.getDataBuffer()).getData();
                    read32bitChannel(c, header.channels, destRaster.getDataBuffer(), interleavedBands, bandOffset, pSourceCM, row32, pSource, pDest, pXSub, pYSub, header.width, header.height, pByteCounts, c * header.height, pCompression == PSD.COMPRESSION_RLE);
                    break;
                default:
                    throw new IIOException(String.format("Unsupported PSD bit depth: %s", header.bits));
            }

            if (abortRequested()) {
                break;
            }
        }

        if (header.bits == 8) {
            // Compose out the background of the semi-transparent pixels, as PS somehow has the background composed in
            decomposeAlpha(destCM, destRaster.getDataBuffer(), pDest.width, pDest.height, destRaster.getNumBands());
        }

        // NOTE: ColorSpace uses Object.equals(), so we rely on using same instances!
        if (!pSourceCM.getColorSpace().equals(destination.getColorModel().getColorSpace())) {
            convertToDestinationCS(pSourceCM, destination.getColorModel(), destRaster);
        }
    }

    private void convertToDestinationCS(final ColorModel sourceCM, ColorModel destinationCM, final WritableRaster raster) {
        long start = DEBUG ? System.currentTimeMillis() : 0;

        // Color conversion from embedded color space, to destination color space
        WritableRaster alphaMaskedRaster = destinationCM.hasAlpha()
                                           ? raster.createWritableChild(0, 0, raster.getWidth(), raster.getHeight(),
                                                    raster.getMinX(), raster.getMinY(),
                                                    createBandList(sourceCM.getColorSpace().getNumComponents()))
                                           : raster;

        new ColorConvertOp(sourceCM.getColorSpace(), destinationCM.getColorSpace(), null)
                .filter(alphaMaskedRaster, alphaMaskedRaster);

        if (DEBUG) {
            System.out.println("Color conversion " + (System.currentTimeMillis() - start) + "ms");
        }
    }

    private int[] createBandList(final int numBands) {
        int[] bands = new int[numBands];

        for (int i = 0; i < numBands; i++) {
            bands[i] = i;
        }

        return bands;
    }

    private void processImageProgressForChannel(int channel, int channelCount, int y, int height) {
        processImageProgress(100f * channel / channelCount + 100f * y / (height * channelCount));
    }

    private void read32bitChannel(final int pChannel, final int pChannelCount,
                                  final DataBuffer pData, final int pBands, final int pBandOffset,
                                  final ColorModel pSourceColorModel,
                                  final int[] pRow,
                                  final Rectangle pSource, final Rectangle pDest,
                                  final int pXSub, final int pYSub,
                                  final int pChannelWidth, final int pChannelHeight,
                                  final int[] pRowByteCounts, final int pRowOffset,
                                  final boolean pRLECompressed) throws IOException {

        boolean isCMYK = pSourceColorModel.getColorSpace().getType() == ColorSpace.TYPE_CMYK;
        int colorComponents = pSourceColorModel.getColorSpace().getNumComponents();
        final boolean invert = isCMYK && pChannel < colorComponents;
        final boolean banded = pData.getNumBanks() > 1;

        for (int y = 0; y < pChannelHeight; y++) {
            int length = (pRLECompressed ? pRowByteCounts[pRowOffset + y] : 4 * pChannelWidth);

            // TODO: Sometimes need to read the line y == source.y + source.height...
            // Read entire line, if within source region and sampling
            if (y >= pSource.y && y < pSource.y + pSource.height && y % pYSub == 0) {
                if (pRLECompressed) {

                    try (DataInputStream input = PSDUtil.createPackBitsStream(imageInput, length)) {
                        for (int x = 0; x < pChannelWidth; x++) {
                            pRow[x] = input.readInt();
                        }
                    }
                }
                else {
                    imageInput.readFully(pRow, 0, pChannelWidth);
                }

                // TODO: Destination offset...??
                // Copy line sub sampled into real data
                int offset = (y - pSource.y) / pYSub * pDest.width * pBands + pBandOffset;
                for (int x = 0; x < pDest.width; x++) {
                    int value = pRow[pSource.x + x * pXSub];

                    // CMYK values are stored inverted, but alpha is not
                    if (invert) {
                        value = 0xffffffff - value;
                    }

                    pData.setElem(banded ? pChannel : 0, offset + x * pBands, value);
                }
            }
            else {
                imageInput.skipBytes(length);
            }

            if (abortRequested()) {
                break;
            }

            processImageProgressForChannel(pChannel, pChannelCount, y, pChannelHeight);
        }
    }

    private void read16bitChannel(final int pChannel, final int pChannelCount,
                                  final DataBuffer pData, final int pBands, final int pBandOffset,
                                  final ColorModel pSourceColorModel,
                                  final short[] pRow,
                                  final Rectangle pSource, final Rectangle pDest,
                                  final int pXSub, final int pYSub,
                                  final int pChannelWidth, final int pChannelHeight,
                                  final int[] pRowByteCounts, final int pRowOffset,
                                  final boolean pRLECompressed) throws IOException {

        boolean isCMYK = pSourceColorModel.getColorSpace().getType() == ColorSpace.TYPE_CMYK;
        int colorComponents = pSourceColorModel.getColorSpace().getNumComponents();
        final boolean invert = isCMYK && pChannel < colorComponents;
        final boolean banded = pData.getNumBanks() > 1;

        for (int y = 0; y < pChannelHeight; y++) {
            int length = (pRLECompressed ? pRowByteCounts[pRowOffset + y] : 2 * pChannelWidth);

            // TODO: Sometimes need to read the line y == source.y + source.height...
            // Read entire line, if within source region and sampling
            if (y >= pSource.y && y < pSource.y + pSource.height && y % pYSub == 0) {
                if (pRLECompressed) {
                    try (DataInputStream input = PSDUtil.createPackBitsStream(imageInput, length)) {
                        for (int x = 0; x < pChannelWidth; x++) {
                            pRow[x] = input.readShort();
                        }
                    }
                }
                else {
                    imageInput.readFully(pRow, 0, pChannelWidth);
                }

                // TODO: Destination offset...??
                // Copy line sub sampled into real data
                int offset = (y - pSource.y) / pYSub * pDest.width * pBands + pBandOffset;
                for (int x = 0; x < pDest.width; x++) {
                    short value = pRow[pSource.x + x * pXSub];

                    // CMYK values are stored inverted, but alpha is not
                    if (invert) {
                        value = (short) (0xffff - value & 0xffff);
                    }

                    pData.setElem(banded ? pChannel : 0, offset + x * pBands, value);
                }
            }
            else {
                imageInput.skipBytes(length);
            }

            if (abortRequested()) {
                break;
            }

            processImageProgressForChannel(pChannel, pChannelCount, y, pChannelHeight);
        }
    }

    private void read8bitChannel(final int pChannel, final int pChannelCount,
                                 final DataBuffer pData, final int pBands, final int pBandOffset,
                                 final ColorModel pSourceColorModel,
                                 final byte[] pRow,
                                 final Rectangle pSource, final Rectangle pDest,
                                 final int pXSub, final int pYSub,
                                 final int pChannelWidth, final int pChannelHeight,
                                 final int[] pRowByteCounts, final int pRowOffset,
                                 final boolean pRLECompressed) throws IOException {

        boolean isCMYK = pSourceColorModel.getColorSpace().getType() == ColorSpace.TYPE_CMYK;
        int colorComponents = pSourceColorModel.getColorSpace().getNumComponents();
        final boolean invert = isCMYK && pChannel < colorComponents;
        final boolean banded = pData.getNumBanks() > 1;

        for (int y = 0; y < pChannelHeight; y++) {
            int length = pRLECompressed ? pRowByteCounts[pRowOffset + y] : pChannelWidth;

            // TODO: Sometimes need to read the line y == source.y + source.height...
            // Read entire line, if within source region and sampling
            if (y >= pSource.y && y < pSource.y + pSource.height && y % pYSub == 0) {
                if (pRLECompressed) {
                    try (DataInputStream input = PSDUtil.createPackBitsStream(imageInput, length)) {
                        input.readFully(pRow, 0, pChannelWidth);
                    }
                }
                else {
                    imageInput.readFully(pRow, 0, pChannelWidth);
                }

                // TODO: Destination offset...??
                // Copy line sub sampled into real data
                int offset = (y - pSource.y) / pYSub * pDest.width * pBands + pBandOffset;
                for (int x = 0; x < pDest.width; x++) {
                    byte value = pRow[pSource.x + x * pXSub];

                    // CMYK values are stored inverted, but alpha is not
                    if (invert) {
                        value = (byte) (0xff - value & 0xff);
                    }

                    pData.setElem(banded ? pChannel : 0, offset + x * pBands, value);
                }
            }
            else {
                imageInput.skipBytes(length);
            }

            if (abortRequested()) {
                break;
            }

            processImageProgressForChannel(pChannel, pChannelCount, y, pChannelHeight);
        }
    }

    @SuppressWarnings({"UnusedDeclaration"})
    private void read1bitChannel(final int pChannel, final int pChannelCount,
                                 final DataBuffer pData, final int pBands, final int pBandOffset,
                                 final ColorModel pSourceColorModel,
                                 final byte[] pRow,
                                 final Rectangle pSource, final Rectangle pDest,
                                 final int pXSub, final int pYSub,
                                 final int pChannelWidth, final int pChannelHeight,
                                 final int[] pRowByteCounts, boolean pRLECompressed) throws IOException {
        // NOTE: 1 bit channels only occurs once

        final int destWidth = (pDest.width + 7) / 8;
        final boolean banded = pData.getNumBanks() > 1;

        for (int y = 0; y < pChannelHeight; y++) {
            int length = pRLECompressed ? pRowByteCounts[y] : pChannelWidth;

            // TODO: Sometimes need to read the line y == source.y + source.height...
            // Read entire line, if within source region and sampling
            if (y >= pSource.y && y < pSource.y + pSource.height && y % pYSub == 0) {
                if (pRLECompressed) {
                    try (DataInputStream input = PSDUtil.createPackBitsStream(imageInput, length)) {
                        input.readFully(pRow, 0, pRow.length);
                    }
                }
                else {
                    imageInput.readFully(pRow, 0, pRow.length);
                }

                // TODO: Destination offset...??
                int offset = (y - pSource.y) / pYSub * destWidth;
                if (pXSub == 1 && pSource.x % 8 == 0) {
                    // Fast normal case, no sub sampling
                    for (int i = 0; i < destWidth; i++) {
                        byte value = pRow[pSource.x / 8 + i * pXSub];
                        // NOTE: Invert bits to match Java's default monochrome
                        pData.setElem(banded ? pChannel : 0, offset + i, (byte) (~value & 0xff));
                    }
                }
                else {
                    // Copy line sub sampled into real data
                    final int maxX = pSource.x + pSource.width;
                    int x = pSource.x;
                    for (int i = 0; i < destWidth; i++) {
                        byte result = 0;

                        for (int j = 0; j < 8 && x < maxX; j++) {
                            int bytePos = x / 8;

                            int sourceBitOff = 7 - (x % 8);
                            int mask = 1 << sourceBitOff;
                            int destBitOff = 7 - j;

                            // Shift bit into place
                            result |= ((pRow[bytePos] & mask) >> sourceBitOff) << destBitOff;

                            x += pXSub;
                        }

                        // NOTE: Invert bits to match Java's default monochrome
                        pData.setElem(banded ? pChannel : 0, offset + i, (byte) (~result & 0xff));
                    }
                }
            }
            else {
                imageInput.skipBytes(length);
            }

            if (abortRequested()) {
                break;
            }

            processImageProgressForChannel(pChannel, pChannelCount, y, pChannelHeight);
        }
    }

    private void decomposeAlpha(final ColorModel pModel, final DataBuffer pBuffer,
                                final int pWidth, final int pHeight, final int pChannels) {
        // NOTE: It seems that the document background always white..?!
        // TODO: What about CMYK + alpha?
        if (pModel.hasAlpha() && pModel.getColorSpace().getType() == ColorSpace.TYPE_RGB) {

            // TODO: Probably faster to do this in line..
            if (pBuffer.getNumBanks() > 1) {
                for (int y = 0; y < pHeight; y++) {
                    for (int x = 0; x < pWidth; x++) {
                        int offset = (x + y * pWidth);
                        // ARGB format
                        int alpha = pBuffer.getElem(pChannels - 1, offset) & 0xff;

                        if (alpha != 0) {
                            double normalizedAlpha = alpha / 255.0;

                            for (int i = 0; i < pChannels - 1; i++) {
                                pBuffer.setElem(i, offset, decompose(pBuffer.getElem(i, offset) & 0xff, normalizedAlpha));
                            }
                        }
                        else {
                            for (int i = 0; i < pChannels - 1; i++) {
                                pBuffer.setElem(i, offset, 0);
                            }
                        }
                    }
                }
            }
            else {
                for (int y = 0; y < pHeight; y++) {
                    for (int x = 0; x < pWidth; x++) {
                        int offset = (x + y * pWidth) * pChannels;
                        // ABGR format
                        int alpha = pBuffer.getElem(offset) & 0xff;

                        if (alpha != 0) {
                            double normalizedAlpha = alpha / 255.0;

                            for (int i = 1; i < pChannels; i++) {
                                pBuffer.setElem(offset + i, decompose(pBuffer.getElem(offset + i) & 0xff, normalizedAlpha));
                            }
                        }
                        else {
                            for (int i = 1; i < pChannels; i++) {
                                pBuffer.setElem(offset + i, 0);
                            }
                        }
                    }
                }
            }
        }
    }

    private static byte decompose(final int pColor, final double pAlpha) {
        // Adapted from Computer Graphics: Principles and Practice (Foley et al.), p. 837
        double color = pColor / 255.0;
        return (byte) ((color / pAlpha - ((1 - pAlpha) / pAlpha)) * 255);
    }

    private void readHeader() throws IOException {
        assertInput();

        if (header == null) {
            header = new PSDHeader(imageInput);

            if (!header.hasValidDimensions()) {
                processWarningOccurred(String.format("Dimensions exceed maximum allowed for %s: %dx%d (max %dx%d)",
                        header.largeFormat ? "PSB" : "PSD",
                        header.width, header.height, header.getMaxSize(), header.getMaxSize()));
            }

            metadata = new PSDMetadata();
            metadata.header = header;

            // Contains the required data to define the color mode.
            //
            // For indexed color images, the count will be equal to 768, and the mode data
            // will contain the color table for the image, in non-interleaved order.
            //
            // For duotone images, the mode data will contain the duotone specification,
            // the format of which is not documented.  Non-Photoshop readers can treat
            // the duotone image as a grayscale image, and keep the duotone specification
            // around as a black box for use when saving the file.
            if (header.mode == PSD.COLOR_MODE_INDEXED) {
                metadata.colorData = new PSDColorData(imageInput);
            }
            else {
                // TODO: We need to store the duotone spec if we decide to create a writer...
                // Skip color mode data for other modes
                long length = imageInput.readUnsignedInt();
                imageInput.skipBytes(length);
            }

            metadata.imageResourcesStart = imageInput.getStreamPosition();

            // Don't need the header again
            imageInput.flushBefore(imageInput.getStreamPosition());

            if (DEBUG) {
                System.out.println("header: " + header);
            }
        }
    }

    // TODO: Flags or list of interesting resources to parse
    // TODO: Obey ignoreMetadata
    private void readImageResources(final boolean pParseData) throws IOException {
        readHeader();

        if (pParseData || metadata.layerAndMaskInfoStart == 0) {
            imageInput.seek(metadata.imageResourcesStart);

            long imageResourcesLength = imageInput.readUnsignedInt();

            if (pParseData && imageResourcesLength > 0) {
                if (metadata.imageResources == null) {
                    metadata.imageResources = new ArrayList<>();
                    long expectedEnd = imageInput.getStreamPosition() + imageResourcesLength;

                    while (imageInput.getStreamPosition() < expectedEnd) {
                        PSDImageResource resource = PSDImageResource.read(imageInput);
                        metadata.imageResources.add(resource);
                    }

                    if (DEBUG) {
                        System.out.println("imageResources: " + metadata.imageResources);
                    }

                    if (imageInput.getStreamPosition() != expectedEnd) {
                        throw new IIOException("Corrupt PSD document"); // ..or maybe just a bug in the reader.. ;-)
                    }
                }

                // TODO: We should now be able to flush input
//                imageInput.flushBefore(metadata.imageResourcesStart + imageResourcesLength + 4);
            }

            metadata.layerAndMaskInfoStart = metadata.imageResourcesStart + imageResourcesLength + 4; // + 4 for the length field itself
        }
    }

    // TODO: Flags or list of interesting resources to parse
    // TODO: Obey ignoreMetadata
    private void readLayerAndMaskInfo(final boolean pParseData) throws IOException {
        readImageResources(false);

        if (pParseData || metadata.imageDataStart == 0) {
            imageInput.seek(metadata.layerAndMaskInfoStart);

            long layerAndMaskInfoLength = header.largeFormat ? imageInput.readLong() : imageInput.readUnsignedInt();

            // NOTE: The spec says that if this section is empty, the length should be 0.
            // Yet I have a PSB file that has size 12, and both contained lengths set to 0 (which
            // is alo not as per spec, as layer count should be included if there's a layer info
            // block, so minimum size should be either 0 or 14 (or 16 if multiple of 4 for PSB))...

            if (pParseData && layerAndMaskInfoLength > 0) {
                long pos = imageInput.getStreamPosition();

                if (metadata.layerInfo == null) {
                    long layerInfoLength = header.largeFormat ? imageInput.readLong() : imageInput.readUnsignedInt();

                    if (layerInfoLength > 0) {
                        // "Layer count. If it is a negative number, its absolute value is the number of
                        // layers and the first alpha channel contains the transparency data for the
                        // merged result."
                        int layerCount = imageInput.readShort();

                        PSDLayerInfo[] layerInfos = new PSDLayerInfo[Math.abs(layerCount)];
                        for (int i = 0; i < layerInfos.length; i++) {
                            layerInfos[i] = new PSDLayerInfo(header.largeFormat, imageInput);
                        }
                        metadata.layerInfo = Arrays.asList(layerInfos);
                        metadata.layersStart = imageInput.getStreamPosition();

                        long read = imageInput.getStreamPosition() - pos;

                        long diff = layerInfoLength - (read - (header.largeFormat
                                                               ? 8
                                                               : 4)); // - 4 for the layerInfoLength field itself

                        imageInput.skipBytes(diff);
                    }
                    else {
                        metadata.layerInfo = Collections.emptyList();
                    }

                    // Global LayerMaskInfo (18 bytes or more..?)
                    // 4 (length), 2 (colorSpace), 8 (4 * 2 byte color components), 2 (opacity %), 1 (kind), variable (pad)
                    long globalLayerMaskInfoLength = imageInput.readUnsignedInt(); // NOTE: Not long for PSB!

                    if (globalLayerMaskInfoLength > 0) {
                        metadata.globalLayerMask = new PSDGlobalLayerMask(imageInput, globalLayerMaskInfoLength);
                    }

                    // TODO: Parse "Additional layer information"

                    // TODO: We should now be able to flush input
//                    imageInput.seek(metadata.layerAndMaskInfoStart + layerAndMaskInfoLength + (header.largeFormat ? 8 : 4));
//                    imageInput.flushBefore(metadata.layerAndMaskInfoStart + layerAndMaskInfoLength + (header.largeFormat ? 8 : 4));

                    if (DEBUG) {
                        System.out.println("layerInfo: " + metadata.layerInfo);
                    }
                }
            }

            metadata.imageDataStart = metadata.layerAndMaskInfoStart + layerAndMaskInfoLength + (header.largeFormat ? 8 : 4);
        }
    }

    private BufferedImage readLayerData(final int layerIndex, final ImageReadParam param) throws IOException {
        final int width = getLayerWidth(layerIndex);
        final int height = getLayerHeight(layerIndex);

        // TODO: This behaviour must be documented!
        // If layer has no pixel data, return null
        if (width <= 0 || height <= 0) {
            return null;
        }

        PSDLayerInfo layerInfo = metadata.layerInfo.get(layerIndex);
//        final int width = layerInfo.right - layerInfo.left;
//        final int height = layerInfo.bottom - layerInfo.top;

        // Even if raw/imageType has no alpha, the layers may still have alpha...
        ImageTypeSpecifier imageType = getRawImageTypeForLayer(layerIndex);
        BufferedImage layer = getDestination(param, getImageTypes(layerIndex + 1), Math.max(1, width), Math.max(1, height));

        imageInput.seek(findLayerStartPos(layerIndex));

        // Source/destination area
        Rectangle area = new Rectangle(width, height);

        final int xsub = 1;
        final int ysub = 1;

        final WritableRaster raster = layer.getRaster();
        final ColorModel destCM = layer.getColorModel();

        ColorModel sourceCM = imageType.getColorModel();
        final WritableRaster rowRaster = sourceCM.createCompatibleWritableRaster((int) Math.ceil(width / (double) sourceCM.getNumComponents()), 1);

        final boolean banded = raster.getDataBuffer().getNumBanks() > 1;
        final int interleavedBands = banded ? 1 : raster.getNumBands();

        // TODO: progress for layers!
        // TODO: Consider creating a method in PSDLayerInfo that can tell how many channels we really want to decode
        for (PSDChannelInfo channelInfo : layerInfo.channelInfo) {
            int compression = imageInput.readUnsignedShort();

            // Skip layer if we can't read it
            // channelId
            // -1 = transparency mask; -2 = user supplied layer mask, -3 = real user supplied layer mask (when both a user mask and a vector mask are present)
            if (width <= 0 || height <= 0 || channelInfo.channelId < -1 ||
                    (compression != PSD.COMPRESSION_NONE && compression != PSD.COMPRESSION_RLE)) { // TODO: ZIP Compressions!
                imageInput.skipBytes(channelInfo.length - 2);
            }
            else {
                // 0 = red, 1 = green, etc
                // -1 = transparency mask; -2 = user supplied layer mask, -3 = real user supplied layer mask (when both a user mask and a vector mask are present)
                int c = channelInfo.channelId == -1 ? rowRaster.getNumBands() - 1 : channelInfo.channelId;

                // NOTE: For layers, byte counts are written per channel, while for the composite data
                //       byte counts are written for all channels before the image data.
                //       This is the reason for the current code duplication
                int[] byteCounts = null;

                // 0: None, 1: PackBits RLE, 2: Zip, 3: Zip w/prediction
                switch (compression) {
                    case PSD.COMPRESSION_NONE:
                        break;
                    case PSD.COMPRESSION_RLE:
                        // If RLE, the the image data starts with the byte counts
                        // for all the scan lines in the channel (LayerBottom-LayerTop), with
                        // each count stored as a two*byte (four for PSB) value.
                        byteCounts = new int[layerInfo.bottom - layerInfo.top];
                        for (int i = 0; i < byteCounts.length; i++) {
                            byteCounts[i] = header.largeFormat ? imageInput.readInt() : imageInput.readUnsignedShort();
                        }

                        break;
                    case PSD.COMPRESSION_ZIP:
                    case PSD.COMPRESSION_ZIP_PREDICTION:
                    default:
                        // Explicitly skipped above
                        throw new AssertionError(String.format("Unsupported layer data. Compression: %d", compression));
                }

                int bandOffset = banded ? 0 : interleavedBands - 1 - c;

                switch (header.bits) {
                    case 1:
                        byte[] row1 = ((DataBufferByte) rowRaster.getDataBuffer()).getData();
                        read1bitChannel(c, imageType.getNumBands(), raster.getDataBuffer(), interleavedBands, bandOffset, sourceCM, row1, area, area, xsub, ysub, width, height, byteCounts, compression == PSD.COMPRESSION_RLE);
                        break;
                    case 8:
                        byte[] row8 = ((DataBufferByte) rowRaster.getDataBuffer()).getData();
                        read8bitChannel(c, imageType.getNumBands(), raster.getDataBuffer(), interleavedBands, bandOffset, sourceCM, row8, area, area, xsub,
                                        ysub, width, height, byteCounts, 0, compression == PSD.COMPRESSION_RLE);
                        break;
                    case 16:
                        short[] row16 = ((DataBufferUShort) rowRaster.getDataBuffer()).getData();
                        read16bitChannel(c, imageType.getNumBands(), raster.getDataBuffer(), interleavedBands, bandOffset, sourceCM, row16, area, area, xsub,
                                         ysub, width, height, byteCounts, 0, compression == PSD.COMPRESSION_RLE);
                        break;
                    case 32:
                        int[] row32 = ((DataBufferInt) rowRaster.getDataBuffer()).getData();
                        read32bitChannel(c, imageType.getNumBands(), raster.getDataBuffer(), interleavedBands, bandOffset, sourceCM, row32, area, area, xsub,
                                         ysub, width, height, byteCounts, 0, compression == PSD.COMPRESSION_RLE);
                        break;
                    default:
                        throw new IIOException(String.format("Unknown PSD bit depth: %s", header.bits));
                }

                if (abortRequested()) {
                    break;
                }
            }
        }

        if (!sourceCM.getColorSpace().equals(destCM.getColorSpace())) {
            convertToDestinationCS(sourceCM, destCM, raster);
        }

        return layer;
    }

    private ImageTypeSpecifier getRawImageTypeForLayer(final int layerIndex) throws IOException {
        ImageTypeSpecifier compositeType = getRawImageTypeForCompositeLayer();

        PSDLayerInfo layerInfo = metadata.layerInfo.get(layerIndex);

        // If layer has more channels than composite data, it's normally extra alpha...
        if (layerInfo.channelInfo.length > compositeType.getNumBands()) {
            // ...but, it could also be just one of the user masks...
            int newBandNum = 0;

            for (PSDChannelInfo channelInfo : layerInfo.channelInfo) {
                // -2 = user supplied layer mask, -3 real user supplied layer mask (when both a user mask and a vector mask are present)
                if (channelInfo.channelId >= -1) {
                    newBandNum++;
                }
            }

            // If there really is more channels, then create new imageTypeSpec
            if (newBandNum > compositeType.getNumBands()) {
                int[] indices = new int[newBandNum];
                for (int i = 0, indicesLength = indices.length; i < indicesLength; i++) {
                    indices[i] = indicesLength - i;
                }

                int[] offs = new int[newBandNum];
                for (int i = 0, offsLength = offs.length; i < offsLength; i++) {
                    offs[i] = 0;
                }

                return ImageTypeSpecifiers.createBanded(compositeType.getColorModel().getColorSpace(), indices, offs, compositeType.getSampleModel().getDataType(), true, false);
            }
        }

        return compositeType;
    }

    /// Layer support

    @Override
    protected void checkBounds(final int index) throws IOException {
        // Avoid parsing layer stuff, if we just want to read the composite data
        if (index == 0) {
            assertInput();
            readLayerAndMaskInfo(false);
        }
        else {
            super.checkBounds(index);
        }
    }

    @Override
    public int getNumImages(boolean allowSearch) throws IOException {
        // NOTE: Spec says this method should throw IllegalStateException if allowSearch && isSeekForwardOnly()
        // But that makes no sense for a format (like PSD) that does not need to search, right?

        readLayerAndMaskInfo(true);

        return metadata.layerInfo != null ? metadata.layerInfo.size() + 1 : 1; // TODO: Only plus one, if "has real merged data"?
    }

    /// Metadata support

    @Override
    public IIOMetadata getStreamMetadata() throws IOException {
        // null might be appropriate here
        // "For image formats that contain a single image, only image metadata is used."
        return super.getStreamMetadata();
    }

    @Override
    public IIOMetadata getImageMetadata(final int imageIndex) throws IOException {
        checkBounds(imageIndex);

        readImageResources(true);
        readLayerAndMaskInfo(true);

        // NOTE: Need to make sure compression is set in metadata, even without reading the image data!
        imageInput.seek(metadata.imageDataStart);
        metadata.compression = imageInput.readShort();

        return metadata; // TODO: clone if we change to mutable metadata
    }

    @Override
    public IIOMetadata getImageMetadata(final int imageIndex, final String formatName, final Set<String> nodeNames) throws IOException {
        // TODO: It might make sense to overload this, as there's loads of meta data in the file
        return super.getImageMetadata(imageIndex, formatName, nodeNames);
    }

    /// Thumbnail support
    @Override
    public boolean readerSupportsThumbnails() {
        return true;
    }

    private List<PSDThumbnail> getThumbnailResources(final int imageIndex) throws IOException {
        checkBounds(imageIndex);

        readHeader();

        List<PSDThumbnail> thumbnails = null;

        if (metadata.imageResources == null) {
            // TODO: Need flag here, to specify what resources to read...
            readImageResources(true);
        }

        for (PSDImageResource resource : metadata.imageResources) {
            if (resource instanceof PSDThumbnail) {
                if (thumbnails == null) {
                    thumbnails = new ArrayList<>();
                }

                thumbnails.add((PSDThumbnail) resource);
            }
        }

        return thumbnails;
    }

    @Override
    public int getNumThumbnails(final int imageIndex) throws IOException {
        List<PSDThumbnail> thumbnails = getThumbnailResources(imageIndex);

        return thumbnails == null ? 0 : thumbnails.size();
    }

    private PSDThumbnail getThumbnailResource(final int imageIndex, final int thumbnailIndex) throws IOException {
        List<PSDThumbnail> thumbnails = getThumbnailResources(imageIndex);

        if (thumbnails == null) {
            throw new IndexOutOfBoundsException(String.format("thumbnail index %d > 0", thumbnailIndex));
        }

        return thumbnails.get(thumbnailIndex);
    }

    @Override
    public int getThumbnailWidth(final int imageIndex, final int thumbnailIndex) throws IOException {
        return getThumbnailResource(imageIndex, thumbnailIndex).getWidth();
    }

    @Override
    public int getThumbnailHeight(final int imageIndex, final int thumbnailIndex) throws IOException {
        return getThumbnailResource(imageIndex, thumbnailIndex).getHeight();
    }

    @Override
    public BufferedImage readThumbnail(final int imageIndex, final int thumbnailIndex) throws IOException {
        // TODO: Thumbnail progress listeners...
        PSDThumbnail thumbnail = getThumbnailResource(imageIndex, thumbnailIndex);

        // TODO: It's possible to attach listeners to the ImageIO reader delegate... But do we really care?
        processThumbnailStarted(imageIndex, thumbnailIndex);
        processThumbnailProgress(0);
        BufferedImage image = thumbnail.getThumbnail();
        processThumbnailProgress(100);
        processThumbnailComplete();

        return image;
    }

    /// Functional testing
    public static void main(final String[] pArgs) throws IOException {
        int subsampleFactor = 1;
        Rectangle sourceRegion = null;
        boolean readLayers = false;
        boolean readThumbnails = false;

        int idx = 0;
        while (pArgs[idx].charAt(0) == '-') {
            if (pArgs[idx].equals("-s") || pArgs[idx].equals("--subsampling")) {
                subsampleFactor = Integer.parseInt(pArgs[++idx]);
            }
            else if (pArgs[idx].equals("-r") || pArgs[idx].equals("--sourceregion")) {
                int xw = Integer.parseInt(pArgs[++idx]);
                int yh = Integer.parseInt(pArgs[++idx]);

                try {
                    int w = Integer.parseInt(pArgs[idx + 1]);
                    int h = Integer.parseInt(pArgs[idx + 2]);

                    idx += 2;

                    // x y w h
                    sourceRegion = new Rectangle(xw, yh, w, h);
                }
                catch (NumberFormatException e) {
                    // w h
                    sourceRegion = new Rectangle(xw, yh);
                }

                System.out.println("sourceRegion: " + sourceRegion);
            }
            else if (pArgs[idx].equals("-l") || pArgs[idx].equals("--layers")) {
                readLayers = true;
            }
            else if (pArgs[idx].equals("-t") || pArgs[idx].equals("--thumbnails")) {
                readThumbnails = true;
            }
            else {
                System.err.println("Usage: java PSDImageReader [-s <subsample factor>] [-r [<x y>] <w h>] <image file>");
                System.exit(1);
            }

            idx++;
        }

        PSDImageReader imageReader = new PSDImageReader(null);

        for (; idx < pArgs.length; idx++) {
            File file = new File(pArgs[idx]);
            System.out.println();
            System.out.println("file: " + file.getAbsolutePath());

            ImageInputStream stream = ImageIO.createImageInputStream(file);
            imageReader.setInput(stream);
            imageReader.readHeader();
            System.out.println("imageReader.header: " + imageReader.header);

            imageReader.readImageResources(true);
            System.out.println("imageReader.imageResources: " + imageReader.metadata.imageResources);
            System.out.println();

            imageReader.readLayerAndMaskInfo(true);
            System.out.println("imageReader.layerInfo: " + imageReader.metadata.layerInfo);
/*
    //        System.out.println("imageReader.globalLayerMask: " + imageReader.globalLayerMask);
            System.out.println();

            IIOMetadata metadata = imageReader.getImageMetadata(0);
            Node node;
            XMLSerializer serializer;

            node = metadata.getAsTree(IIOMetadataFormatImpl.standardMetadataFormatName);
            serializer = new XMLSerializer(System.out, System.getProperty("file.encoding"));
            serializer.serialize(node, true);
            System.out.println();

            node = metadata.getAsTree(PSDMetadata.NATIVE_METADATA_FORMAT_NAME);
    //        serializer = new XMLSerializer(System.out, System.getProperty("file.encoding"));
            serializer.serialize(node, true);
*/
            if (readThumbnails && imageReader.hasThumbnails(0)) {
                int thumbnails = imageReader.getNumThumbnails(0);
                for (int i = 0; i < thumbnails; i++) {
                    showIt(imageReader.readThumbnail(0, i), String.format("Thumbnail %d", i));
                }
            }

            long start = System.currentTimeMillis();

            ImageReadParam param = imageReader.getDefaultReadParam();

            if (sourceRegion != null) {
                param.setSourceRegion(sourceRegion);
            }

            if (subsampleFactor > 1) {
                param.setSourceSubsampling(subsampleFactor, subsampleFactor, 0, 0);
            }

    //        param.setDestinationType(imageReader.getRawImageType(0));

            BufferedImage image = imageReader.read(0, param);
            System.out.println("read time: " + (System.currentTimeMillis() - start));
            System.out.println("image: " + image);

            if (image.getType() == BufferedImage.TYPE_CUSTOM) {
                try {
                    ColorConvertOp op = new ColorConvertOp(ColorSpace.getInstance(ColorSpace.CS_sRGB), null);
                    GraphicsConfiguration gc = GraphicsEnvironment.getLocalGraphicsEnvironment().getDefaultScreenDevice().getDefaultConfiguration();
                    image = op.filter(image, gc.createCompatibleImage(image.getWidth(), image.getHeight(), image.getTransparency()));
                }
                catch (Exception e) {
                    e.printStackTrace();
                    image = ImageUtil.accelerate(image);
                }
                System.out.println("conversion time: " + (System.currentTimeMillis() - start));
                System.out.println("image: " + image);
            }

            showIt(image, file.getName());

            if (readLayers) {
                int images = imageReader.getNumImages(true);
                for (int i = 1; i < images; i++) {
                    start = System.currentTimeMillis();
                    BufferedImage layer = imageReader.read(i);

                    System.out.println("layer read time: " + (System.currentTimeMillis() - start));
                    System.err.println("layer: " + layer);

                    if (layer != null && layer.getType() == BufferedImage.TYPE_CUSTOM) {
                        try {
                            ColorConvertOp op = new ColorConvertOp(ColorSpace.getInstance(ColorSpace.CS_sRGB), null);
                            GraphicsConfiguration gc = GraphicsEnvironment.getLocalGraphicsEnvironment().getDefaultScreenDevice().getDefaultConfiguration();
                            layer = op.filter(layer, gc.createCompatibleImage(layer.getWidth(), layer.getHeight(), layer.getTransparency()));
                        }
                        catch (Exception e) {
                            e.printStackTrace();
                            layer = ImageUtil.accelerate(layer);
                        }
                        System.out.println("layer conversion time: " + (System.currentTimeMillis() - start));
                        System.out.println("layer: " + layer);
                    }

                    showIt(layer, "layer " + i);
                }
            }
        }
    }
}<|MERGE_RESOLUTION|>--- conflicted
+++ resolved
@@ -171,21 +171,13 @@
                 }
 
                 if (header.channels == 1 && header.bits == 8) {
-<<<<<<< HEAD
                     return ImageTypeSpecifiers.createBanded(cs, new int[] {0}, new int[] {0}, DataBuffer.TYPE_BYTE, false, false);
-=======
-                    return ImageTypeSpecifiers.createBanded(cs, new int[] {0}, new int[] {0}, DataBuffer.TYPE_BYTE, true, false);
->>>>>>> ff038905
                 }
                 else if (header.channels == 2 && header.bits == 8) {
                     return ImageTypeSpecifiers.createBanded(cs, new int[] {0, 1}, new int[] {0, 0}, DataBuffer.TYPE_BYTE, true, false);
                 }
                 else if (header.channels == 1 && header.bits == 16) {
-<<<<<<< HEAD
                     return ImageTypeSpecifiers.createBanded(cs, new int[] {0}, new int[] {0}, DataBuffer.TYPE_USHORT, false, false);
-=======
-                    return ImageTypeSpecifiers.createBanded(cs, new int[] {0}, new int[] {0}, DataBuffer.TYPE_USHORT, true, false);
->>>>>>> ff038905
                 }
                 else if (header.channels == 2 && header.bits == 16) {
                     return ImageTypeSpecifiers.createBanded(cs, new int[] {0, 1}, new int[] {0, 0}, DataBuffer.TYPE_USHORT, true, false);
