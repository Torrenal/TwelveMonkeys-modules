<<<<<<< HEAD
package com.twelvemonkeys.servlet;

import com.twelvemonkeys.lang.ObjectAbstractTestCase;

import java.util.*;
import java.net.URL;
import java.net.MalformedURLException;
import java.io.*;

import javax.servlet.*;

/**
 * FilterAbstractTestCase
 * <p/>
 *
 * @author <a href="mailto:harald.kuhr@gmail.com">Harald Kuhr</a>
 * @author last modified by $Author: haku $
 * @version $Id: //depot/branches/personal/haraldk/twelvemonkeys/release-2/twelvemonkeys-servlet/src/test/java/com/twelvemonkeys/servlet/FilterAbstractTestCase.java#1 $
 */
public abstract class FilterAbstractTestCase extends ObjectAbstractTestCase {
    protected Object makeObject() {
        return makeFilter();
    }

    protected abstract Filter makeFilter();

    // TODO: Is it a good thing to have an API like this?
    protected FilterConfig makeFilterConfig() {
        return makeFilterConfig(new HashMap());
    }

    protected FilterConfig makeFilterConfig(Map pParams) {
        return new MockFilterConfig(pParams);
    }

    protected ServletRequest makeRequest() {
        return new MockServletRequest();
    }

    protected ServletResponse makeResponse() {
        return new MockServletResponse();
    }

    protected FilterChain makeFilterChain() {
        return new MockFilterChain();
    }

    public void testInitNull() {
        Filter filter = makeFilter();

        // The spec seems to be a little unclear on this issue, but anyway,
        // the container should never invoke init(null)...
        try {
            filter.init(null);
            fail("Should throw Exception on init(null)");
        }
        catch (IllegalArgumentException e) {
            // Good
        }
        catch (NullPointerException e) {
            // Bad (but not unreasonable)
        }
        catch (ServletException e) {
            // Hmmm.. The jury is still out.
        }
    }

    public void testInit() {
        Filter filter = makeFilter();

        try {
            filter.init(makeFilterConfig());
        }
        catch (ServletException e) {
            assertNotNull(e.getMessage());
        }
        finally {
            filter.destroy();
        }
    }

    public void testLifeCycle() throws ServletException {
        Filter filter = makeFilter();

        try {
            filter.init(makeFilterConfig());
        }
        finally {
            filter.destroy();
        }
    }

    public void testFilterBasic() throws ServletException, IOException {
        Filter filter = makeFilter();

        try {
            filter.init(makeFilterConfig());

            filter.doFilter(makeRequest(), makeResponse(), makeFilterChain());
        }
        finally {
            filter.destroy();
        }
    }

    public void testDestroy() {
        // TODO: Implement
    }

    static class MockFilterConfig implements FilterConfig {
        private final Map mParams;

        MockFilterConfig() {
            this(new HashMap());
        }

        MockFilterConfig(Map pParams) {
            if (pParams == null) {
                throw new IllegalArgumentException("params == null");
            }
            mParams = pParams;
        }

        public String getFilterName() {
            return "mock-filter";
        }

        public String getInitParameter(String pName) {
            return (String) mParams.get(pName);
        }

        public Enumeration getInitParameterNames() {
            return Collections.enumeration(mParams.keySet());
        }

        public ServletContext getServletContext() {
            return new MockServletContext();
        }

        private static class MockServletContext implements ServletContext {
            private final Map mAttributes;
            private final Map mParams;

            MockServletContext() {
                mAttributes = new HashMap();
                mParams = new HashMap();
            }

            public Object getAttribute(String s) {
                return mAttributes.get(s);
            }

            public Enumeration getAttributeNames() {
                return Collections.enumeration(mAttributes.keySet());
            }

            public ServletContext getContext(String s) {
                return null;  // TODO: Implement
            }

            public String getInitParameter(String s) {
                return (String) mParams.get(s);
            }

            public Enumeration getInitParameterNames() {
                return Collections.enumeration(mParams.keySet());
            }

            public int getMajorVersion() {
                return 0;  // TODO: Implement
            }

            public String getMimeType(String s) {
                return null;  // TODO: Implement
            }

            public int getMinorVersion() {
                return 0;  // TODO: Implement
            }

            public RequestDispatcher getNamedDispatcher(String s) {
                return null;  // TODO: Implement
            }

            public String getRealPath(String s) {
                return null;  // TODO: Implement
            }

            public RequestDispatcher getRequestDispatcher(String s) {
                return null;  // TODO: Implement
            }

            public URL getResource(String s) throws MalformedURLException {
                return null;  // TODO: Implement
            }

            public InputStream getResourceAsStream(String s) {
                return null;  // TODO: Implement
            }

            public Set getResourcePaths(String s) {
                return null;  // TODO: Implement
            }

            public String getServerInfo() {
                return null;  // TODO: Implement
            }

            public Servlet getServlet(String s) throws ServletException {
                return null;  // TODO: Implement
            }

            public String getServletContextName() {
                return "mock";
            }

            public Enumeration getServletNames() {
                return null;  // TODO: Implement
            }

            public Enumeration getServlets() {
                return null;  // TODO: Implement
            }

            public void log(Exception exception, String s) {
                // TODO: Implement
            }

            public void log(String s) {
                // TODO: Implement
            }

            public void log(String s, Throwable throwable) {
                // TODO: Implement
            }

            public void removeAttribute(String s) {
                mAttributes.remove(s);
            }

            public void setAttribute(String s, Object obj) {
                mAttributes.put(s, obj);
            }
        }
    }

    static class MockServletRequest implements ServletRequest {
        final private Map mAttributes;

        public MockServletRequest() {
            mAttributes = new HashMap();
        }

        public Object getAttribute(String pKey) {
            return mAttributes.get(pKey);
        }

        public Enumeration getAttributeNames() {
            return Collections.enumeration(mAttributes.keySet());
        }

        public String getCharacterEncoding() {
            return null;  // TODO: Implement
        }

        public void setCharacterEncoding(String pMessage) throws UnsupportedEncodingException {
            // TODO: Implement
        }

        public int getContentLength() {
            return 0;  // TODO: Implement
        }

        public String getContentType() {
            return null;  // TODO: Implement
        }

        public ServletInputStream getInputStream() throws IOException {
            return null;  // TODO: Implement
        }

        public String getParameter(String pMessage) {
            return null;  // TODO: Implement
        }

        public Enumeration getParameterNames() {
            return null;  // TODO: Implement
        }

        public String[] getParameterValues(String pMessage) {
            return new String[0];  // TODO: Implement
        }

        public Map getParameterMap() {
            return null;  // TODO: Implement
        }

        public String getProtocol() {
            return null;  // TODO: Implement
        }

        public String getScheme() {
            return null;  // TODO: Implement
        }

        public String getServerName() {
            return null;  // TODO: Implement
        }

        public int getServerPort() {
            return 0;  // TODO: Implement
        }

        public BufferedReader getReader() throws IOException {
            return null;  // TODO: Implement
        }

        public String getRemoteAddr() {
            return null;  // TODO: Implement
        }

        public String getRemoteHost() {
            return null;  // TODO: Implement
        }

        public void setAttribute(String pKey, Object pValue) {
            mAttributes.put(pKey, pValue);
        }

        public void removeAttribute(String pKey) {
            mAttributes.remove(pKey);
        }

        public Locale getLocale() {
            return null;  // TODO: Implement
        }

        public Enumeration getLocales() {
            return null;  // TODO: Implement
        }

        public boolean isSecure() {
            return false;  // TODO: Implement
        }

        public RequestDispatcher getRequestDispatcher(String pMessage) {
            return null;  // TODO: Implement
        }

        public String getRealPath(String pMessage) {
            return null;  // TODO: Implement
        }

        public int getRemotePort() {
            throw new UnsupportedOperationException("Method getRemotePort not implemented");// TODO: Implement
        }

        public String getLocalName() {
            throw new UnsupportedOperationException("Method getLocalName not implemented");// TODO: Implement
        }

        public String getLocalAddr() {
            throw new UnsupportedOperationException("Method getLocalAddr not implemented");// TODO: Implement
        }

        public int getLocalPort() {
            throw new UnsupportedOperationException("Method getLocalPort not implemented");// TODO: Implement
        }
    }

    static class MockServletResponse implements ServletResponse {
        public void flushBuffer() throws IOException {
            // TODO: Implement
        }

        public int getBufferSize() {
            return 0;  // TODO: Implement
        }

        public String getCharacterEncoding() {
            return null;  // TODO: Implement
        }

        public String getContentType() {
            throw new UnsupportedOperationException("Method getContentType not implemented");// TODO: Implement
        }

        public Locale getLocale() {
            return null;  // TODO: Implement
        }

        public ServletOutputStream getOutputStream() throws IOException {
            return null;  // TODO: Implement
        }

        public PrintWriter getWriter() throws IOException {
            return null;  // TODO: Implement
        }

        public void setCharacterEncoding(String charset) {
            throw new UnsupportedOperationException("Method setCharacterEncoding not implemented");// TODO: Implement
        }

        public boolean isCommitted() {
            return false;  // TODO: Implement
        }

        public void reset() {
            // TODO: Implement
        }

        public void resetBuffer() {
            // TODO: Implement
        }

        public void setBufferSize(int pLength) {
            // TODO: Implement
        }

        public void setContentLength(int pLength) {
            // TODO: Implement
        }

        public void setContentType(String pMessage) {
            // TODO: Implement
        }

        public void setLocale(Locale pLocale) {
            // TODO: Implement
        }
    }

    static class MockFilterChain implements FilterChain {
        public void doFilter(ServletRequest pRequest, ServletResponse pResponse) throws IOException, ServletException {
            // TODO: Implement
        }
    }
}
=======
package com.twelvemonkeys.servlet;

import com.twelvemonkeys.lang.ObjectAbstractTestCase;
import org.junit.Test;

import javax.servlet.*;
import java.io.*;
import java.net.MalformedURLException;
import java.net.URL;
import java.util.*;

import static org.junit.Assert.*;

/**
 * FilterAbstractTestCase
 * <p/>
 *
 * @author <a href="mailto:harald.kuhr@gmail.com">Harald Kuhr</a>
 * @author last modified by $Author: haku $
 * @version $Id: //depot/branches/personal/haraldk/twelvemonkeys/release-2/twelvemonkeys-servlet/src/test/java/com/twelvemonkeys/servlet/FilterAbstractTestCase.java#1 $
 */
public abstract class FilterAbstractTestCase extends ObjectAbstractTestCase {
    protected Object makeObject() {
        return makeFilter();
    }

    protected abstract Filter makeFilter();

    // TODO: Is it a good thing to have an API like this?
    protected FilterConfig makeFilterConfig() {
        return makeFilterConfig(new HashMap());
    }

    protected FilterConfig makeFilterConfig(Map pParams) {
        return new MockFilterConfig(pParams);
    }

    protected ServletRequest makeRequest() {
        return new MockServletRequest();
    }

    protected ServletResponse makeResponse() {
        return new MockServletResponse();
    }

    protected FilterChain makeFilterChain() {
        return new MockFilterChain();
    }

    @Test
    public void testInitNull() {
        Filter filter = makeFilter();

        // The spec seems to be a little unclear on this issue, but anyway,
        // the container should never invoke init(null)...
        try {
            filter.init(null);
            fail("Should throw Exception on init(null)");
        }
        catch (IllegalArgumentException e) {
            // Good
        }
        catch (NullPointerException e) {
            // Bad (but not unreasonable)
        }
        catch (ServletException e) {
            // Hmmm.. The jury is still out.
        }
    }

    @Test
    public void testInit() {
        Filter filter = makeFilter();

        try {
            filter.init(makeFilterConfig());
        }
        catch (ServletException e) {
            assertNotNull(e.getMessage());
        }
        finally {
            filter.destroy();
        }
    }

    @Test
    public void testLifeCycle() throws ServletException {
        Filter filter = makeFilter();

        try {
            filter.init(makeFilterConfig());
        }
        finally {
            filter.destroy();
        }
    }

    @Test
    public void testFilterBasic() throws ServletException, IOException {
        Filter filter = makeFilter();

        try {
            filter.init(makeFilterConfig());

            filter.doFilter(makeRequest(), makeResponse(), makeFilterChain());
        }
        finally {
            filter.destroy();
        }
    }

    @Test
    public void testDestroy() {
        // TODO: Implement
    }

    static class MockFilterConfig implements FilterConfig {
        private final Map<String, String> params;

        MockFilterConfig(Map<String, String> pParams) {
            if (pParams == null) {
                throw new IllegalArgumentException("params == null");
            }
            params = pParams;
        }

        public String getFilterName() {
            return "mock-filter";
        }

        public String getInitParameter(String pName) {
            return params.get(pName);
        }

        public Enumeration getInitParameterNames() {
            return Collections.enumeration(params.keySet());
        }

        public ServletContext getServletContext() {
            return new MockServletContext();
        }

        private static class MockServletContext implements ServletContext {
            private final Map<String, Object> attributes;
            private final Map<String, String> params;

            MockServletContext() {
                attributes = new HashMap<String, Object>();
                params = new HashMap<String, String>();
            }

            public Object getAttribute(String s) {
                return attributes.get(s);
            }

            public Enumeration getAttributeNames() {
                return Collections.enumeration(attributes.keySet());
            }

            public ServletContext getContext(String s) {
                return null;  // TODO: Implement
            }

            public String getInitParameter(String s) {
                return (String) params.get(s);
            }

            public Enumeration getInitParameterNames() {
                return Collections.enumeration(params.keySet());
            }

            public int getMajorVersion() {
                return 0;  // TODO: Implement
            }

            public String getMimeType(String s) {
                return null;  // TODO: Implement
            }

            public int getMinorVersion() {
                return 0;  // TODO: Implement
            }

            public RequestDispatcher getNamedDispatcher(String s) {
                return null;  // TODO: Implement
            }

            public String getRealPath(String s) {
                return null;  // TODO: Implement
            }

            public RequestDispatcher getRequestDispatcher(String s) {
                return null;  // TODO: Implement
            }

            public URL getResource(String s) throws MalformedURLException {
                return null;  // TODO: Implement
            }

            public InputStream getResourceAsStream(String s) {
                return null;  // TODO: Implement
            }

            public Set getResourcePaths(String s) {
                return null;  // TODO: Implement
            }

            public String getServerInfo() {
                return null;  // TODO: Implement
            }

            public Servlet getServlet(String s) throws ServletException {
                return null;  // TODO: Implement
            }

            public String getServletContextName() {
                return "mock";
            }

            public Enumeration getServletNames() {
                return null;  // TODO: Implement
            }

            public Enumeration getServlets() {
                return null;  // TODO: Implement
            }

            public void log(Exception exception, String s) {
            }

            public void log(String s) {
            }

            public void log(String s, Throwable throwable) {
            }

            public void removeAttribute(String s) {
                attributes.remove(s);
            }

            public void setAttribute(String s, Object obj) {
                attributes.put(s, obj);
            }
        }
    }

    static class MockServletRequest implements ServletRequest {
        final private Map<String, Object> attributes;

        public MockServletRequest() {
            attributes = new HashMap<String, Object>();
        }

        public Object getAttribute(String pKey) {
            return attributes.get(pKey);
        }

        public Enumeration getAttributeNames() {
            return Collections.enumeration(attributes.keySet());
        }

        public String getCharacterEncoding() {
            return null;  // TODO: Implement
        }

        public void setCharacterEncoding(String pMessage) throws UnsupportedEncodingException {
            // TODO: Implement
        }

        public int getContentLength() {
            return 0;  // TODO: Implement
        }

        public String getContentType() {
            return null;  // TODO: Implement
        }

        public ServletInputStream getInputStream() throws IOException {
            return null;  // TODO: Implement
        }

        public String getParameter(String pMessage) {
            return null;  // TODO: Implement
        }

        public Enumeration getParameterNames() {
            return null;  // TODO: Implement
        }

        public String[] getParameterValues(String pMessage) {
            return new String[0];  // TODO: Implement
        }

        public Map getParameterMap() {
            return null;  // TODO: Implement
        }

        public String getProtocol() {
            return null;  // TODO: Implement
        }

        public String getScheme() {
            return null;  // TODO: Implement
        }

        public String getServerName() {
            return null;  // TODO: Implement
        }

        public int getServerPort() {
            return 0;  // TODO: Implement
        }

        public BufferedReader getReader() throws IOException {
            return null;  // TODO: Implement
        }

        public String getRemoteAddr() {
            return null;  // TODO: Implement
        }

        public String getRemoteHost() {
            return null;  // TODO: Implement
        }

        public void setAttribute(String pKey, Object pValue) {
            attributes.put(pKey, pValue);
        }

        public void removeAttribute(String pKey) {
            attributes.remove(pKey);
        }

        public Locale getLocale() {
            return null;  // TODO: Implement
        }

        public Enumeration getLocales() {
            return null;  // TODO: Implement
        }

        public boolean isSecure() {
            return false;  // TODO: Implement
        }

        public RequestDispatcher getRequestDispatcher(String pMessage) {
            return null;  // TODO: Implement
        }

        public String getRealPath(String pMessage) {
            return null;  // TODO: Implement
        }

        public int getRemotePort() {
            throw new UnsupportedOperationException("Method getRemotePort not implemented");// TODO: Implement
        }

        public String getLocalName() {
            throw new UnsupportedOperationException("Method getLocalName not implemented");// TODO: Implement
        }

        public String getLocalAddr() {
            throw new UnsupportedOperationException("Method getLocalAddr not implemented");// TODO: Implement
        }

        public int getLocalPort() {
            throw new UnsupportedOperationException("Method getLocalPort not implemented");// TODO: Implement
        }
    }

    static class MockServletResponse implements ServletResponse {
        public void flushBuffer() throws IOException {
            // TODO: Implement
        }

        public int getBufferSize() {
            return 0;  // TODO: Implement
        }

        public String getCharacterEncoding() {
            return null;  // TODO: Implement
        }

        public String getContentType() {
            throw new UnsupportedOperationException("Method getContentType not implemented");// TODO: Implement
        }

        public Locale getLocale() {
            return null;  // TODO: Implement
        }

        public ServletOutputStream getOutputStream() throws IOException {
            return null;  // TODO: Implement
        }

        public PrintWriter getWriter() throws IOException {
            return null;  // TODO: Implement
        }

        public void setCharacterEncoding(String charset) {
            throw new UnsupportedOperationException("Method setCharacterEncoding not implemented");// TODO: Implement
        }

        public boolean isCommitted() {
            return false;  // TODO: Implement
        }

        public void reset() {
            // TODO: Implement
        }

        public void resetBuffer() {
            // TODO: Implement
        }

        public void setBufferSize(int pLength) {
            // TODO: Implement
        }

        public void setContentLength(int pLength) {
            // TODO: Implement
        }

        public void setContentType(String pMessage) {
            // TODO: Implement
        }

        public void setLocale(Locale pLocale) {
            // TODO: Implement
        }
    }

    static class MockFilterChain implements FilterChain {
        public void doFilter(ServletRequest pRequest, ServletResponse pResponse) throws IOException, ServletException {
            // TODO: Implement
        }
    }
}
>>>>>>> 7846f497
<|MERGE_RESOLUTION|>--- conflicted
+++ resolved
@@ -1,14 +1,15 @@
-<<<<<<< HEAD
 package com.twelvemonkeys.servlet;
 
 import com.twelvemonkeys.lang.ObjectAbstractTestCase;
-
+import org.junit.Test;
+
+import javax.servlet.*;
+import java.io.*;
+import java.net.MalformedURLException;
+import java.net.URL;
 import java.util.*;
-import java.net.URL;
-import java.net.MalformedURLException;
-import java.io.*;
-
-import javax.servlet.*;
+
+import static org.junit.Assert.*;
 
 /**
  * FilterAbstractTestCase
@@ -46,6 +47,7 @@
         return new MockFilterChain();
     }
 
+    @Test
     public void testInitNull() {
         Filter filter = makeFilter();
 
@@ -66,448 +68,6 @@
         }
     }
 
-    public void testInit() {
-        Filter filter = makeFilter();
-
-        try {
-            filter.init(makeFilterConfig());
-        }
-        catch (ServletException e) {
-            assertNotNull(e.getMessage());
-        }
-        finally {
-            filter.destroy();
-        }
-    }
-
-    public void testLifeCycle() throws ServletException {
-        Filter filter = makeFilter();
-
-        try {
-            filter.init(makeFilterConfig());
-        }
-        finally {
-            filter.destroy();
-        }
-    }
-
-    public void testFilterBasic() throws ServletException, IOException {
-        Filter filter = makeFilter();
-
-        try {
-            filter.init(makeFilterConfig());
-
-            filter.doFilter(makeRequest(), makeResponse(), makeFilterChain());
-        }
-        finally {
-            filter.destroy();
-        }
-    }
-
-    public void testDestroy() {
-        // TODO: Implement
-    }
-
-    static class MockFilterConfig implements FilterConfig {
-        private final Map mParams;
-
-        MockFilterConfig() {
-            this(new HashMap());
-        }
-
-        MockFilterConfig(Map pParams) {
-            if (pParams == null) {
-                throw new IllegalArgumentException("params == null");
-            }
-            mParams = pParams;
-        }
-
-        public String getFilterName() {
-            return "mock-filter";
-        }
-
-        public String getInitParameter(String pName) {
-            return (String) mParams.get(pName);
-        }
-
-        public Enumeration getInitParameterNames() {
-            return Collections.enumeration(mParams.keySet());
-        }
-
-        public ServletContext getServletContext() {
-            return new MockServletContext();
-        }
-
-        private static class MockServletContext implements ServletContext {
-            private final Map mAttributes;
-            private final Map mParams;
-
-            MockServletContext() {
-                mAttributes = new HashMap();
-                mParams = new HashMap();
-            }
-
-            public Object getAttribute(String s) {
-                return mAttributes.get(s);
-            }
-
-            public Enumeration getAttributeNames() {
-                return Collections.enumeration(mAttributes.keySet());
-            }
-
-            public ServletContext getContext(String s) {
-                return null;  // TODO: Implement
-            }
-
-            public String getInitParameter(String s) {
-                return (String) mParams.get(s);
-            }
-
-            public Enumeration getInitParameterNames() {
-                return Collections.enumeration(mParams.keySet());
-            }
-
-            public int getMajorVersion() {
-                return 0;  // TODO: Implement
-            }
-
-            public String getMimeType(String s) {
-                return null;  // TODO: Implement
-            }
-
-            public int getMinorVersion() {
-                return 0;  // TODO: Implement
-            }
-
-            public RequestDispatcher getNamedDispatcher(String s) {
-                return null;  // TODO: Implement
-            }
-
-            public String getRealPath(String s) {
-                return null;  // TODO: Implement
-            }
-
-            public RequestDispatcher getRequestDispatcher(String s) {
-                return null;  // TODO: Implement
-            }
-
-            public URL getResource(String s) throws MalformedURLException {
-                return null;  // TODO: Implement
-            }
-
-            public InputStream getResourceAsStream(String s) {
-                return null;  // TODO: Implement
-            }
-
-            public Set getResourcePaths(String s) {
-                return null;  // TODO: Implement
-            }
-
-            public String getServerInfo() {
-                return null;  // TODO: Implement
-            }
-
-            public Servlet getServlet(String s) throws ServletException {
-                return null;  // TODO: Implement
-            }
-
-            public String getServletContextName() {
-                return "mock";
-            }
-
-            public Enumeration getServletNames() {
-                return null;  // TODO: Implement
-            }
-
-            public Enumeration getServlets() {
-                return null;  // TODO: Implement
-            }
-
-            public void log(Exception exception, String s) {
-                // TODO: Implement
-            }
-
-            public void log(String s) {
-                // TODO: Implement
-            }
-
-            public void log(String s, Throwable throwable) {
-                // TODO: Implement
-            }
-
-            public void removeAttribute(String s) {
-                mAttributes.remove(s);
-            }
-
-            public void setAttribute(String s, Object obj) {
-                mAttributes.put(s, obj);
-            }
-        }
-    }
-
-    static class MockServletRequest implements ServletRequest {
-        final private Map mAttributes;
-
-        public MockServletRequest() {
-            mAttributes = new HashMap();
-        }
-
-        public Object getAttribute(String pKey) {
-            return mAttributes.get(pKey);
-        }
-
-        public Enumeration getAttributeNames() {
-            return Collections.enumeration(mAttributes.keySet());
-        }
-
-        public String getCharacterEncoding() {
-            return null;  // TODO: Implement
-        }
-
-        public void setCharacterEncoding(String pMessage) throws UnsupportedEncodingException {
-            // TODO: Implement
-        }
-
-        public int getContentLength() {
-            return 0;  // TODO: Implement
-        }
-
-        public String getContentType() {
-            return null;  // TODO: Implement
-        }
-
-        public ServletInputStream getInputStream() throws IOException {
-            return null;  // TODO: Implement
-        }
-
-        public String getParameter(String pMessage) {
-            return null;  // TODO: Implement
-        }
-
-        public Enumeration getParameterNames() {
-            return null;  // TODO: Implement
-        }
-
-        public String[] getParameterValues(String pMessage) {
-            return new String[0];  // TODO: Implement
-        }
-
-        public Map getParameterMap() {
-            return null;  // TODO: Implement
-        }
-
-        public String getProtocol() {
-            return null;  // TODO: Implement
-        }
-
-        public String getScheme() {
-            return null;  // TODO: Implement
-        }
-
-        public String getServerName() {
-            return null;  // TODO: Implement
-        }
-
-        public int getServerPort() {
-            return 0;  // TODO: Implement
-        }
-
-        public BufferedReader getReader() throws IOException {
-            return null;  // TODO: Implement
-        }
-
-        public String getRemoteAddr() {
-            return null;  // TODO: Implement
-        }
-
-        public String getRemoteHost() {
-            return null;  // TODO: Implement
-        }
-
-        public void setAttribute(String pKey, Object pValue) {
-            mAttributes.put(pKey, pValue);
-        }
-
-        public void removeAttribute(String pKey) {
-            mAttributes.remove(pKey);
-        }
-
-        public Locale getLocale() {
-            return null;  // TODO: Implement
-        }
-
-        public Enumeration getLocales() {
-            return null;  // TODO: Implement
-        }
-
-        public boolean isSecure() {
-            return false;  // TODO: Implement
-        }
-
-        public RequestDispatcher getRequestDispatcher(String pMessage) {
-            return null;  // TODO: Implement
-        }
-
-        public String getRealPath(String pMessage) {
-            return null;  // TODO: Implement
-        }
-
-        public int getRemotePort() {
-            throw new UnsupportedOperationException("Method getRemotePort not implemented");// TODO: Implement
-        }
-
-        public String getLocalName() {
-            throw new UnsupportedOperationException("Method getLocalName not implemented");// TODO: Implement
-        }
-
-        public String getLocalAddr() {
-            throw new UnsupportedOperationException("Method getLocalAddr not implemented");// TODO: Implement
-        }
-
-        public int getLocalPort() {
-            throw new UnsupportedOperationException("Method getLocalPort not implemented");// TODO: Implement
-        }
-    }
-
-    static class MockServletResponse implements ServletResponse {
-        public void flushBuffer() throws IOException {
-            // TODO: Implement
-        }
-
-        public int getBufferSize() {
-            return 0;  // TODO: Implement
-        }
-
-        public String getCharacterEncoding() {
-            return null;  // TODO: Implement
-        }
-
-        public String getContentType() {
-            throw new UnsupportedOperationException("Method getContentType not implemented");// TODO: Implement
-        }
-
-        public Locale getLocale() {
-            return null;  // TODO: Implement
-        }
-
-        public ServletOutputStream getOutputStream() throws IOException {
-            return null;  // TODO: Implement
-        }
-
-        public PrintWriter getWriter() throws IOException {
-            return null;  // TODO: Implement
-        }
-
-        public void setCharacterEncoding(String charset) {
-            throw new UnsupportedOperationException("Method setCharacterEncoding not implemented");// TODO: Implement
-        }
-
-        public boolean isCommitted() {
-            return false;  // TODO: Implement
-        }
-
-        public void reset() {
-            // TODO: Implement
-        }
-
-        public void resetBuffer() {
-            // TODO: Implement
-        }
-
-        public void setBufferSize(int pLength) {
-            // TODO: Implement
-        }
-
-        public void setContentLength(int pLength) {
-            // TODO: Implement
-        }
-
-        public void setContentType(String pMessage) {
-            // TODO: Implement
-        }
-
-        public void setLocale(Locale pLocale) {
-            // TODO: Implement
-        }
-    }
-
-    static class MockFilterChain implements FilterChain {
-        public void doFilter(ServletRequest pRequest, ServletResponse pResponse) throws IOException, ServletException {
-            // TODO: Implement
-        }
-    }
-}
-=======
-package com.twelvemonkeys.servlet;
-
-import com.twelvemonkeys.lang.ObjectAbstractTestCase;
-import org.junit.Test;
-
-import javax.servlet.*;
-import java.io.*;
-import java.net.MalformedURLException;
-import java.net.URL;
-import java.util.*;
-
-import static org.junit.Assert.*;
-
-/**
- * FilterAbstractTestCase
- * <p/>
- *
- * @author <a href="mailto:harald.kuhr@gmail.com">Harald Kuhr</a>
- * @author last modified by $Author: haku $
- * @version $Id: //depot/branches/personal/haraldk/twelvemonkeys/release-2/twelvemonkeys-servlet/src/test/java/com/twelvemonkeys/servlet/FilterAbstractTestCase.java#1 $
- */
-public abstract class FilterAbstractTestCase extends ObjectAbstractTestCase {
-    protected Object makeObject() {
-        return makeFilter();
-    }
-
-    protected abstract Filter makeFilter();
-
-    // TODO: Is it a good thing to have an API like this?
-    protected FilterConfig makeFilterConfig() {
-        return makeFilterConfig(new HashMap());
-    }
-
-    protected FilterConfig makeFilterConfig(Map pParams) {
-        return new MockFilterConfig(pParams);
-    }
-
-    protected ServletRequest makeRequest() {
-        return new MockServletRequest();
-    }
-
-    protected ServletResponse makeResponse() {
-        return new MockServletResponse();
-    }
-
-    protected FilterChain makeFilterChain() {
-        return new MockFilterChain();
-    }
-
-    @Test
-    public void testInitNull() {
-        Filter filter = makeFilter();
-
-        // The spec seems to be a little unclear on this issue, but anyway,
-        // the container should never invoke init(null)...
-        try {
-            filter.init(null);
-            fail("Should throw Exception on init(null)");
-        }
-        catch (IllegalArgumentException e) {
-            // Good
-        }
-        catch (NullPointerException e) {
-            // Bad (but not unreasonable)
-        }
-        catch (ServletException e) {
-            // Hmmm.. The jury is still out.
-        }
-    }
-
     @Test
     public void testInit() {
         Filter filter = makeFilter();
@@ -875,5 +435,4 @@
             // TODO: Implement
         }
     }
-}
->>>>>>> 7846f497
+}