<<<<<<< HEAD
package com.twelvemonkeys.servlet;

import com.twelvemonkeys.util.MapAbstractTestCase;

import javax.servlet.*;
import java.util.*;
import java.io.Serializable;
import java.io.InputStream;
import java.net.URL;
import java.net.MalformedURLException;

/**
 * ServletConfigMapAdapterTestCase
 * <p/>
 *
 * @author <a href="mailto:harald.kuhr@gmail.com">Harald Kuhr</a>
 * @version $Id: //depot/branches/personal/haraldk/twelvemonkeys/release-2/twelvemonkeys-servlet/src/test/java/com/twelvemonkeys/servlet/ServletConfigMapAdapterTestCase.java#3 $
 */
public abstract class ServletConfigMapAdapterTestCase extends MapAbstractTestCase {

    public boolean isPutAddSupported() {
        return false;
    }

    public boolean isPutChangeSupported() {
        return false;
    }

    public boolean isRemoveSupported() {
        return false;
    }

    public boolean isSetValueSupported() {
        return false;
    }

    private static class TestConfig implements ServletConfig, FilterConfig, ServletContext, Serializable, Cloneable {
        Map mMap = new HashMap();

        public String getServletName() {
            return "dummy"; // Not needed for this test
        }

        public String getFilterName() {
            return getServletName();
        }

        public String getServletContextName() {
            return getServletName();
        }


        public ServletContext getServletContext() {
            throw new UnsupportedOperationException("Method getSerlvetContext not implemented");
        }

        public String getInitParameter(String s) {
            return (String) mMap.get(s);
        }

        public Enumeration getInitParameterNames() {
            //noinspection unchecked
            return Collections.enumeration(mMap.keySet());
        }

        public ServletContext getContext(String uripath) {
            throw new UnsupportedOperationException("Method getContext not implemented");
        }

        public int getMajorVersion() {
            throw new UnsupportedOperationException("Method getMajorVersion not implemented");
        }

        public int getMinorVersion() {
            throw new UnsupportedOperationException("Method getMinorVersion not implemented");
        }

        public String getMimeType(String file) {
            throw new UnsupportedOperationException("Method getMimeType not implemented");
        }

        public Set getResourcePaths(String path) {
            throw new UnsupportedOperationException("Method getResourcePaths not implemented");
        }

        public URL getResource(String path) throws MalformedURLException {
            throw new UnsupportedOperationException("Method getResource not implemented");
        }

        public InputStream getResourceAsStream(String path) {
            throw new UnsupportedOperationException("Method getResourceAsStream not implemented");
        }

        public RequestDispatcher getRequestDispatcher(String path) {
            throw new UnsupportedOperationException("Method getRequestDispatcher not implemented");
        }

        public RequestDispatcher getNamedDispatcher(String name) {
            throw new UnsupportedOperationException("Method getNamedDispatcher not implemented");
        }

        public Servlet getServlet(String name) throws ServletException {
            throw new UnsupportedOperationException("Method getServlet not implemented");
        }

        public Enumeration getServlets() {
            throw new UnsupportedOperationException("Method getServlets not implemented");
        }

        public Enumeration getServletNames() {
            throw new UnsupportedOperationException("Method getServletNames not implemented");
        }

        public void log(String msg) {
            throw new UnsupportedOperationException("Method log not implemented");
        }

        public void log(Exception exception, String msg) {
            throw new UnsupportedOperationException("Method log not implemented");
        }

        public void log(String message, Throwable throwable) {
            throw new UnsupportedOperationException("Method log not implemented");
        }

        public String getRealPath(String path) {
            throw new UnsupportedOperationException("Method getRealPath not implemented");
        }

        public String getServerInfo() {
            throw new UnsupportedOperationException("Method getServerInfo not implemented");
        }

        public Object getAttribute(String name) {
            throw new UnsupportedOperationException("Method getAttribute not implemented");
        }

        public Enumeration getAttributeNames() {
            throw new UnsupportedOperationException("Method getAttributeNames not implemented");
        }

        public void setAttribute(String name, Object object) {
            throw new UnsupportedOperationException("Method setAttribute not implemented");
        }

        public void removeAttribute(String name) {
            throw new UnsupportedOperationException("Method removeAttribute not implemented");
        }
    }

    public static final class ServletConfigMapTestCase extends ServletConfigMapAdapterTestCase {

        public Map makeEmptyMap() {
            ServletConfig config = new TestConfig();
            return new ServletConfigMapAdapter(config);
        }

        public Map makeFullMap() {
            ServletConfig config = new TestConfig();
            addSampleMappings(((TestConfig) config).mMap);
            return new ServletConfigMapAdapter(config);
        }
    }

    public static final class FilterConfigMapTestCase extends ServletConfigMapAdapterTestCase {

        public Map makeEmptyMap() {
            FilterConfig config = new TestConfig();
            return new ServletConfigMapAdapter(config);
        }

        public Map makeFullMap() {
            FilterConfig config = new TestConfig();
            addSampleMappings(((TestConfig) config).mMap);
            return new ServletConfigMapAdapter(config);
        }
    }

    public static final class ServletContextMapTestCase extends ServletConfigMapAdapterTestCase {

        public Map makeEmptyMap() {
            ServletContext config = new TestConfig();
            return new ServletConfigMapAdapter(config);
        }

        public Map makeFullMap() {
            FilterConfig config = new TestConfig();
            addSampleMappings(((TestConfig) config).mMap);
            return new ServletConfigMapAdapter(config);
        }
    }
}
=======
package com.twelvemonkeys.servlet;

import com.twelvemonkeys.util.MapAbstractTestCase;

import javax.servlet.*;
import java.util.*;
import java.io.Serializable;
import java.io.InputStream;
import java.net.URL;
import java.net.MalformedURLException;

/**
 * ServletConfigMapAdapterTestCase
 * <p/>
 *
 * @author <a href="mailto:harald.kuhr@gmail.com">Harald Kuhr</a>
 * @version $Id: //depot/branches/personal/haraldk/twelvemonkeys/release-2/twelvemonkeys-servlet/src/test/java/com/twelvemonkeys/servlet/ServletConfigMapAdapterTestCase.java#3 $
 */
public abstract class ServletConfigMapAdapterTestCase extends MapAbstractTestCase {

    public boolean isPutAddSupported() {
        return false;
    }

    public boolean isPutChangeSupported() {
        return false;
    }

    public boolean isRemoveSupported() {
        return false;
    }

    public boolean isSetValueSupported() {
        return false;
    }

    private static class TestConfig implements ServletConfig, FilterConfig, ServletContext, Serializable, Cloneable {
        Map map = new HashMap();

        public String getServletName() {
            return "dummy"; // Not needed for this test
        }

        public String getFilterName() {
            return getServletName();
        }

        public String getServletContextName() {
            return getServletName();
        }


        public ServletContext getServletContext() {
            throw new UnsupportedOperationException("Method getSerlvetContext not implemented");
        }

        public String getInitParameter(String s) {
            return (String) map.get(s);
        }

        public Enumeration getInitParameterNames() {
            //noinspection unchecked
            return Collections.enumeration(map.keySet());
        }

        public ServletContext getContext(String uripath) {
            throw new UnsupportedOperationException("Method getContext not implemented");
        }

        public int getMajorVersion() {
            throw new UnsupportedOperationException("Method getMajorVersion not implemented");
        }

        public int getMinorVersion() {
            throw new UnsupportedOperationException("Method getMinorVersion not implemented");
        }

        public String getMimeType(String file) {
            throw new UnsupportedOperationException("Method getMimeType not implemented");
        }

        public Set getResourcePaths(String path) {
            throw new UnsupportedOperationException("Method getResourcePaths not implemented");
        }

        public URL getResource(String path) throws MalformedURLException {
            throw new UnsupportedOperationException("Method getResource not implemented");
        }

        public InputStream getResourceAsStream(String path) {
            throw new UnsupportedOperationException("Method getResourceAsStream not implemented");
        }

        public RequestDispatcher getRequestDispatcher(String path) {
            throw new UnsupportedOperationException("Method getRequestDispatcher not implemented");
        }

        public RequestDispatcher getNamedDispatcher(String name) {
            throw new UnsupportedOperationException("Method getNamedDispatcher not implemented");
        }

        public Servlet getServlet(String name) throws ServletException {
            throw new UnsupportedOperationException("Method getServlet not implemented");
        }

        public Enumeration getServlets() {
            throw new UnsupportedOperationException("Method getServlets not implemented");
        }

        public Enumeration getServletNames() {
            throw new UnsupportedOperationException("Method getServletNames not implemented");
        }

        public void log(String msg) {
            throw new UnsupportedOperationException("Method log not implemented");
        }

        public void log(Exception exception, String msg) {
            throw new UnsupportedOperationException("Method log not implemented");
        }

        public void log(String message, Throwable throwable) {
            throw new UnsupportedOperationException("Method log not implemented");
        }

        public String getRealPath(String path) {
            throw new UnsupportedOperationException("Method getRealPath not implemented");
        }

        public String getServerInfo() {
            throw new UnsupportedOperationException("Method getServerInfo not implemented");
        }

        public Object getAttribute(String name) {
            throw new UnsupportedOperationException("Method getAttribute not implemented");
        }

        public Enumeration getAttributeNames() {
            throw new UnsupportedOperationException("Method getAttributeNames not implemented");
        }

        public void setAttribute(String name, Object object) {
            throw new UnsupportedOperationException("Method setAttribute not implemented");
        }

        public void removeAttribute(String name) {
            throw new UnsupportedOperationException("Method removeAttribute not implemented");
        }
    }

    public static final class ServletConfigMapTestCase extends ServletConfigMapAdapterTestCase {

        public Map makeEmptyMap() {
            ServletConfig config = new TestConfig();
            return new ServletConfigMapAdapter(config);
        }

        public Map makeFullMap() {
            ServletConfig config = new TestConfig();
            addSampleMappings(((TestConfig) config).map);
            return new ServletConfigMapAdapter(config);
        }
    }

    public static final class FilterConfigMapTestCase extends ServletConfigMapAdapterTestCase {

        public Map makeEmptyMap() {
            FilterConfig config = new TestConfig();
            return new ServletConfigMapAdapter(config);
        }

        public Map makeFullMap() {
            FilterConfig config = new TestConfig();
            addSampleMappings(((TestConfig) config).map);
            return new ServletConfigMapAdapter(config);
        }
    }

    public static final class ServletContextMapTestCase extends ServletConfigMapAdapterTestCase {

        public Map makeEmptyMap() {
            ServletContext config = new TestConfig();
            return new ServletConfigMapAdapter(config);
        }

        public Map makeFullMap() {
            FilterConfig config = new TestConfig();
            addSampleMappings(((TestConfig) config).map);
            return new ServletConfigMapAdapter(config);
        }
    }
}
>>>>>>> 7846f497
<|MERGE_RESOLUTION|>--- conflicted
+++ resolved
@@ -1,197 +1,3 @@
-<<<<<<< HEAD
-package com.twelvemonkeys.servlet;
-
-import com.twelvemonkeys.util.MapAbstractTestCase;
-
-import javax.servlet.*;
-import java.util.*;
-import java.io.Serializable;
-import java.io.InputStream;
-import java.net.URL;
-import java.net.MalformedURLException;
-
-/**
- * ServletConfigMapAdapterTestCase
- * <p/>
- *
- * @author <a href="mailto:harald.kuhr@gmail.com">Harald Kuhr</a>
- * @version $Id: //depot/branches/personal/haraldk/twelvemonkeys/release-2/twelvemonkeys-servlet/src/test/java/com/twelvemonkeys/servlet/ServletConfigMapAdapterTestCase.java#3 $
- */
-public abstract class ServletConfigMapAdapterTestCase extends MapAbstractTestCase {
-
-    public boolean isPutAddSupported() {
-        return false;
-    }
-
-    public boolean isPutChangeSupported() {
-        return false;
-    }
-
-    public boolean isRemoveSupported() {
-        return false;
-    }
-
-    public boolean isSetValueSupported() {
-        return false;
-    }
-
-    private static class TestConfig implements ServletConfig, FilterConfig, ServletContext, Serializable, Cloneable {
-        Map mMap = new HashMap();
-
-        public String getServletName() {
-            return "dummy"; // Not needed for this test
-        }
-
-        public String getFilterName() {
-            return getServletName();
-        }
-
-        public String getServletContextName() {
-            return getServletName();
-        }
-
-
-        public ServletContext getServletContext() {
-            throw new UnsupportedOperationException("Method getSerlvetContext not implemented");
-        }
-
-        public String getInitParameter(String s) {
-            return (String) mMap.get(s);
-        }
-
-        public Enumeration getInitParameterNames() {
-            //noinspection unchecked
-            return Collections.enumeration(mMap.keySet());
-        }
-
-        public ServletContext getContext(String uripath) {
-            throw new UnsupportedOperationException("Method getContext not implemented");
-        }
-
-        public int getMajorVersion() {
-            throw new UnsupportedOperationException("Method getMajorVersion not implemented");
-        }
-
-        public int getMinorVersion() {
-            throw new UnsupportedOperationException("Method getMinorVersion not implemented");
-        }
-
-        public String getMimeType(String file) {
-            throw new UnsupportedOperationException("Method getMimeType not implemented");
-        }
-
-        public Set getResourcePaths(String path) {
-            throw new UnsupportedOperationException("Method getResourcePaths not implemented");
-        }
-
-        public URL getResource(String path) throws MalformedURLException {
-            throw new UnsupportedOperationException("Method getResource not implemented");
-        }
-
-        public InputStream getResourceAsStream(String path) {
-            throw new UnsupportedOperationException("Method getResourceAsStream not implemented");
-        }
-
-        public RequestDispatcher getRequestDispatcher(String path) {
-            throw new UnsupportedOperationException("Method getRequestDispatcher not implemented");
-        }
-
-        public RequestDispatcher getNamedDispatcher(String name) {
-            throw new UnsupportedOperationException("Method getNamedDispatcher not implemented");
-        }
-
-        public Servlet getServlet(String name) throws ServletException {
-            throw new UnsupportedOperationException("Method getServlet not implemented");
-        }
-
-        public Enumeration getServlets() {
-            throw new UnsupportedOperationException("Method getServlets not implemented");
-        }
-
-        public Enumeration getServletNames() {
-            throw new UnsupportedOperationException("Method getServletNames not implemented");
-        }
-
-        public void log(String msg) {
-            throw new UnsupportedOperationException("Method log not implemented");
-        }
-
-        public void log(Exception exception, String msg) {
-            throw new UnsupportedOperationException("Method log not implemented");
-        }
-
-        public void log(String message, Throwable throwable) {
-            throw new UnsupportedOperationException("Method log not implemented");
-        }
-
-        public String getRealPath(String path) {
-            throw new UnsupportedOperationException("Method getRealPath not implemented");
-        }
-
-        public String getServerInfo() {
-            throw new UnsupportedOperationException("Method getServerInfo not implemented");
-        }
-
-        public Object getAttribute(String name) {
-            throw new UnsupportedOperationException("Method getAttribute not implemented");
-        }
-
-        public Enumeration getAttributeNames() {
-            throw new UnsupportedOperationException("Method getAttributeNames not implemented");
-        }
-
-        public void setAttribute(String name, Object object) {
-            throw new UnsupportedOperationException("Method setAttribute not implemented");
-        }
-
-        public void removeAttribute(String name) {
-            throw new UnsupportedOperationException("Method removeAttribute not implemented");
-        }
-    }
-
-    public static final class ServletConfigMapTestCase extends ServletConfigMapAdapterTestCase {
-
-        public Map makeEmptyMap() {
-            ServletConfig config = new TestConfig();
-            return new ServletConfigMapAdapter(config);
-        }
-
-        public Map makeFullMap() {
-            ServletConfig config = new TestConfig();
-            addSampleMappings(((TestConfig) config).mMap);
-            return new ServletConfigMapAdapter(config);
-        }
-    }
-
-    public static final class FilterConfigMapTestCase extends ServletConfigMapAdapterTestCase {
-
-        public Map makeEmptyMap() {
-            FilterConfig config = new TestConfig();
-            return new ServletConfigMapAdapter(config);
-        }
-
-        public Map makeFullMap() {
-            FilterConfig config = new TestConfig();
-            addSampleMappings(((TestConfig) config).mMap);
-            return new ServletConfigMapAdapter(config);
-        }
-    }
-
-    public static final class ServletContextMapTestCase extends ServletConfigMapAdapterTestCase {
-
-        public Map makeEmptyMap() {
-            ServletContext config = new TestConfig();
-            return new ServletConfigMapAdapter(config);
-        }
-
-        public Map makeFullMap() {
-            FilterConfig config = new TestConfig();
-            addSampleMappings(((TestConfig) config).mMap);
-            return new ServletConfigMapAdapter(config);
-        }
-    }
-}
-=======
 package com.twelvemonkeys.servlet;
 
 import com.twelvemonkeys.util.MapAbstractTestCase;
@@ -383,5 +189,4 @@
             return new ServletConfigMapAdapter(config);
         }
     }
-}
->>>>>>> 7846f497
+}